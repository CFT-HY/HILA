CC = mpic++ -DUSE_MPI -mavx2 -mfma
LD = mpic++

OPTS = -DNDIM=3

include ../../libraries/Makefile_vector

CXXFLAGS = -O3 -x c++ --std=c++17 $(MPI_OPTS) $(HILA_OPTS) 
#CXXFLAGS = -g -x c++ --std=c++17 $(MPI_OPTS) $(OPTS)
LDFLAGS = $(HILA_LD_FLAGS)


.PRECIOUS: build/%.cpt


onsim: Makefile build/onsim.o $(HILA_OBJECTS)
	$(LD) $(LDFLAGS) -o build/onsim build/onsim.o $(HILA_OBJECTS)


<<<<<<< HEAD
build/%.cpt: %.cpp Makefile
	mkdir -p build
	$(HILAPP) $< -o $@

<<<<<<< HEAD
build/%.cpt:plumbing/%.cpp Makefile
=======
build/%.cpt: ../../libraries/plumbing/%.cpp Makefile
>>>>>>> 344a4d92af8043ec62d7bfb79c03f59d58b4fe32
	mkdir -p build
	$(HILAPP) $< -o $@

build/%.o : build/%.cpt
	mkdir -p build
	$(CC) $(CXXFLAGS) $< -c -o $@

=======
>>>>>>> b430cbae

clean:
	rm -rf build

cleanall:
	rm -rf build<|MERGE_RESOLUTION|>--- conflicted
+++ resolved
@@ -16,17 +16,11 @@
 onsim: Makefile build/onsim.o $(HILA_OBJECTS)
 	$(LD) $(LDFLAGS) -o build/onsim build/onsim.o $(HILA_OBJECTS)
 
+#build/%.cpt: %.cpp Makefile
+#	mkdir -p build
+#	$(HILAPP) $< -o $@
 
-<<<<<<< HEAD
-build/%.cpt: %.cpp Makefile
-	mkdir -p build
-	$(HILAPP) $< -o $@
-
-<<<<<<< HEAD
-build/%.cpt:plumbing/%.cpp Makefile
-=======
 build/%.cpt: ../../libraries/plumbing/%.cpp Makefile
->>>>>>> 344a4d92af8043ec62d7bfb79c03f59d58b4fe32
 	mkdir -p build
 	$(HILAPP) $< -o $@
 
@@ -34,8 +28,6 @@
 	mkdir -p build
 	$(CC) $(CXXFLAGS) $< -c -o $@
 
-=======
->>>>>>> b430cbae
 
 clean:
 	rm -rf build
