#include "hila.h"
#include "gauge/staples.h"
#include "gauge/polyakov.h"
#include "gauge/stout_smear.h"

#include <fftw3.h>

using mygroup = SU<3, double>;

// define a struct to hold the input parameters: this
// makes it simpler to pass the values around
struct parameters {
    double beta;
    double deltab;
    double dt;
    int trajlen;
    int n_traj;
    int n_save;
    int n_profile;
    std::string config_file;
    double time_offset;
    bool poly_range_on;
    double poly_probability_coeff;
    Vector<2, double> poly_range;
    int n_smear;
    double smear_coeff;
    int z_smear;
    int n_surface;
    int n_dump_polyakov;
};

template <typename T>
T get_ch_inv(const T &U) {
    T tB[2];
    Complex<hila::number_type<T>> tc;
    int ip, iip;
    ip = 0;
    iip = 1;
    tB[ip] = 1.;
    tc = trace(U);
    for (int k = 2; k <= T::size(); ++k) {
        tB[iip] = U * tB[ip];
        tB[iip] -= tc;
        tc = trace(U * tB[iip]) / k;
        ip = iip;
        iip = (iip + 1) % 2;
    }
    return tB[ip] / tc;
}

template <typename T>
T get_bp_Amat(const T &U) {
    T tA1;
    T tA2;
    tA1 = 0.5 * U;
    tA1 += 0.5;
    tA2 = get_ch_inv(tA1);
    tA1 = tA2 * tA2.dagger();
    return tA1 * tA1 * tA2;
}

template <typename T>
T get_bp_iOsqmat(const T &U) {
    T tA1;
    T tA2;
    tA1 = 0.5 * U;
    tA1 += 0.5;
    tA2 = tA1.dagger() * tA1;
    tA1 = get_ch_inv(tA2);
    tA2 = tA1 * tA1;
    tA2 -= 1.;
    return tA2;
}

template <typename T>
void plaqpm(const GaugeField<T> &U, Field<T> &plaqp, Direction d1, Direction d2) {

    Field<T> lower;

    if (d2 != d1) {

        // anticipate that these are needed
        // not really necessary, but may be faster
        U[d2].start_gather(d1, ALL);
        U[d1].start_gather(d2, ALL);

        // calculate first lower 'U' of the staple sum
        // do it on opp parity
        onsites(ALL) {
            lower[X] = U[d2][X].dagger() * U[d1][X] * U[d2][X + d1];
        }

        // calculate then the upper 'n', and add the lower
        // lower could also be added on a separate loop
        onsites(ALL) {
            auto p1 = U[d1][X] * U[d2][X + d1] * (U[d2][X] * U[d1][X + d2]).dagger();
            auto p2 = U[d1][X] * lower[X - d2].dagger();
            plaqp[X] = p1 * get_bp_Amat(p1) + p2 * get_bp_Amat(p2);
        }
    }
}

template <typename T>
void plaqpm_db(const GaugeField<T> &U, Field<T> &plaqp, Direction d1, Direction d2, double deltab) {

    Field<T> lower;

    if (d2 != d1) {

        // anticipate that these are needed
        // not really necessary, but may be faster
        U[d2].start_gather(d1, ALL);
        U[d1].start_gather(d2, ALL);

        // calculate first lower 'U' of the staple sum
        // do it on opp parity
        onsites(ALL) {
            double m;
            if (2 * X.z() < lattice.size(e_z))
                m = 1.0 - deltab;
            else
                m = 1.0 + deltab;

            auto p2 = U[d1][X + d2] * (U[d2][X].dagger() * U[d1][X] * U[d2][X + d1]).dagger();
            lower[X] = m * p2 * get_bp_Amat(p2);
        }

        // calculate then the upper 'n', and add the lower
        // lower could also be added on a separate loop
        onsites(ALL) {
            double m;
            if (2 * X.z() < lattice.size(e_z))
                m = 1.0 - deltab;
            else
                m = 1.0 + deltab;

            auto p1 = U[d1][X] * U[d2][X + d1] * (U[d2][X] * U[d1][X + d2]).dagger();
            plaqp[X] = m * p1 * get_bp_Amat(p1) + lower[X - d2];
        }
    }
}


template <typename group>
void update_E_bp(const GaugeField<group> &U, VectorField<Algebra<group>> &E, const parameters &p,
                 double delta) {

    Field<group> plaqp;
    hila::number_type<group> eps = delta * 2.0 * p.beta / group::size();

    foralldir(d1) {
        foralldir(d2) if (d2 != d1) {
            if (p.deltab == 0) {
                plaqpm(U, plaqp, d1, d2);
            } else {
                plaqpm_db(U, plaqp, d1, d2, p.deltab);
            }

            onsites(ALL) {
                E[d1][X] -= eps * plaqp[X].project_to_algebra();
            }
        }
    }
}

template <typename T>
void staplesum_db(const GaugeField<T> &U, Field<T> &staples, Direction d1, double deltab) {

    Field<T> lower;

    // zero staples just inc case
    staples = 0;
    foralldir(d2) if (d2 != d1) {

        // anticipate that these are needed
        // not really necessary, but may be faster
        U[d2].start_gather(d1, ALL);
        U[d1].start_gather(d2, ALL);

        // calculate first lower 'U' of the staple sum
        // do it on opp parity
        onsites(ALL) {
            double m;
            if (2 * X.z() < lattice.size(e_z))
                m = 1.0 - deltab;
            else
                m = 1.0 + deltab;

            lower[X] = m * U[d2][X].dagger() * U[d1][X] * U[d2][X + d1];
        }

        // calculate then the upper 'n', and add the lower
        // lower could also be added on a separate loop
        onsites(ALL) {
            double m;
            if (2 * X.z() < lattice.size(e_z))
                m = 1.0 - deltab;
            else
                m = 1.0 + deltab;

            staples[X] += m * U[d2][X] * U[d1][X + d2] * U[d2][X + d1].dagger() + lower[X - d2];
        }
    }
}

template <typename group>
void update_E(const GaugeField<group> &U, VectorField<Algebra<group>> &E, const parameters &p,
              double delta) {

    Field<group> staple;
    hila::number_type<group> eps = delta * p.beta / group::size();

    foralldir(d) {
        if (p.deltab != 0)
            staplesum_db(U, staple, d, p.deltab);
        else
            staplesum(U, staple, d);

        onsites(ALL) {
            E[d][X] -= eps * (U[d][X] * staple[X].dagger()).project_to_algebra();
        }
    }
}


template <typename group>
void update_U(GaugeField<group> &U, const VectorField<Algebra<group>> &E, double delta) {

    foralldir(d) {
        onsites(ALL) U[d][X] = exp(E[d][X] * delta) * U[d][X];
    }
}

template <typename group>
void regroup_gauge(GaugeField<group> &U) {
    foralldir(d) {
        onsites(ALL) U[d][X].reunitarize();
    }
}

template <typename group>
<<<<<<< HEAD
double measure_plaq_bp(const GaugeField<group>& U, double db = 0.0) {
=======
double measure_plaq_bp(const GaugeField<group> &U, double db = 0.0) {
>>>>>>> 14cac181

    Reduction<double> plaq;
    plaq.allreduce(false).delayed(true);

<<<<<<< HEAD
    if (db == 0.0) {
        foralldir(dir1) foralldir(dir2) if (dir1 < dir2) {
=======
    foralldir(dir1) foralldir(dir2) if (dir1 < dir2) {
        if (db == 0.0) {

>>>>>>> 14cac181
            onsites(ALL) {
                plaq += real(trace(get_bp_iOsqmat(U[dir1][X] * U[dir2][X + dir1] *
                                                  (U[dir2][X] * U[dir1][X + dir2]).dagger()))) /
                        group::size();
            }
<<<<<<< HEAD
=======
        } else {

            onsites(ALL) {

                double c;
                if (2 * X.z() < lattice.size(e_z))
                    c = 1 - db;
                else
                    c = 1 + db;

                plaq += c *
                        real(trace(get_bp_iOsqmat(U[dir1][X] * U[dir2][X + dir1] *
                                                  (U[dir2][X] * U[dir1][X + dir2]).dagger()))) /
                        group::size();
            }
>>>>>>> 14cac181
        }
    } else {
        foralldir(dir1) foralldir(dir2) if (dir1 < dir2) {
            onsites(ALL) {
                double c;
                if (2 * X.z() < lattice.size(e_z))
                    c = 1 - db;
                else
                    c = 1 + db;

                plaq += c * real(trace(get_bp_iOsqmat(U[dir1][X] * U[dir2][X + dir1] *
                                                  (U[dir2][X] * U[dir1][X + dir2]).dagger()))) /
                        group::size();
            }
        }  
    }
    return plaq.value();
}


template <typename group>
double measure_plaq(const GaugeField<group> &U, double db = 0.0) {

    Reduction<double> plaq;
    plaq.allreduce(false).delayed(true);

    foralldir(dir1) foralldir(dir2) if (dir1 < dir2) {
        if (db == 0.0) {
            onsites(ALL) {
                plaq += 1.0 - real(trace(U[dir1][X] * U[dir2][X + dir1] *
                                         U[dir1][X + dir2].dagger() * U[dir2][X].dagger())) /
                                  group::size();
            }
        } else {
            onsites(ALL) {
                double c;
                if (2 * X.z() < lattice.size(e_z))
                    c = 1 - db;
                else
                    c = 1 + db;

                plaq += c * (1.0 - real(trace(U[dir1][X] * U[dir2][X + dir1] *
                                              U[dir1][X + dir2].dagger() * U[dir2][X].dagger())) /
                                       group::size());
            }
        }
    }
    return plaq.value();
}

template <typename group>
double measure_e2(const VectorField<Algebra<group>> &E) {

    Reduction<double> e2 = 0;
    e2.allreduce(false).delayed(true);

    foralldir(d) {
        onsites(ALL) e2 += E[d][X].squarenorm();
    }
    return e2.value() / 2;
}

template <typename group>
double measure_action(const GaugeField<group> &U, const VectorField<Algebra<group>> &E,
                      const parameters &p) {

    auto plaq = measure_plaq(U, p.deltab);
    auto e2 = measure_e2(E);

    return p.beta * plaq + e2 / 2;
}

template <typename group>
double measure_action_bp(const GaugeField<group> &U, const VectorField<Algebra<group>> &E,
                      const parameters &p) {

    auto plaq = measure_plaq_bp(U);
    auto e2 = measure_e2(E);

    return p.beta * plaq + e2 / 2;
}

/////////////////////////////////////////////////////////////////////////////
/// Measure polyakov "field"
///

template <typename T>
void measure_polyakov_field(const GaugeField<T> &U, Field<float> &pl) {
    Field<T> polyakov = U[e_t];

    // mult links so that polyakov[X.dir == 0] contains the polyakov loop
    for (int plane = lattice.size(e_t) - 2; plane >= 0; plane--) {

        // safe_access(polyakov) pragma allows the expression below, otherwise
        // hilapp would reject it because X and X+dir can refer to the same
        // site on different "iterations" of the loop.  However, here this
        // is restricted on single dir-plane so it works but we must tell it to hilapp.

#pragma hila safe_access(polyakov)
        onsites(ALL) {
            if (X.coordinate(e_t) == plane) {
                polyakov[X] = U[e_t][X] * polyakov[X + e_t];
            }
        }
    }

    onsites(ALL) if (X.coordinate(e_t) == 0) {
        pl[X] = real(trace(polyakov[X]));
    }
}

////////////////////////////////////////////////////////////////////

void smear_polyakov_field(Field<float> &pl, int nsmear, float smear_coeff) {

    if (nsmear > 0) {
        Field<float> pl2 = 0;

        for (int i = 0; i < nsmear; i++) {
            onsites(ALL) if (X.coordinate(e_t) == 0) {
                pl2[X] = pl[X] + smear_coeff * (pl[X + e_x] + pl[X - e_x] + pl[X + e_y] +
                                                pl[X - e_y] + pl[X + e_z] + pl[X - e_z]);
            }

            onsites(ALL) if (X.coordinate(e_t) == 0) {
                pl[X] = pl2[X] / (1 + 6 * smear_coeff);
            }
        }
    }
}

/////////////////////////////////////////////////////////////////////////////

std::vector<float> measure_polyakov_profile(Field<float> &pl, std::vector<float> &pro1) {
    ReductionVector<float> p(lattice.size(e_z)), p1(lattice.size(e_z));
    p.allreduce(false);
    p1.allreduce(false);
    onsites(ALL) if (X.coordinate(e_t) == 0) {
        p[X.z()] += pl[X];
        if (X.x() == 0 && X.y() == 0)
            p1[X.z()] += pl[X];
    }
    pro1 = p1.vector();
    return p.vector();
}


///////////////////////////////////////////////////////////////////////////////////

template <typename group>
void measure_stuff(const GaugeField<group> &U, const VectorField<Algebra<group>> &E) {

    static bool first = true;

    if (first) {
        hila::out0 << "Legend MEAS: plaq  E^2  P.real  P.imag\n";
        first = false;
    }

    auto plaq = measure_plaq(U) / (lattice.volume() * NDIM * (NDIM - 1) / 2);

    auto plaqbp = measure_plaq_bp(U) / (lattice.volume() * NDIM * (NDIM - 1) / 2);

    auto e2 = measure_e2(E) / (lattice.volume() * NDIM);


    std::vector<Complex<double>> profile;

    auto poly = measure_polyakov(U, e_t);

    hila::out0 << "MEAS " << std::setprecision(8) << plaqbp << ' ' << plaq << ' ' << e2 << ' '
               << poly << '\n';
}

///////////////////////////////////////////////////////////////////////////////////

// helper function to get valid z-coordinate index

int z_ind(int z) {
    return (z + lattice.size(e_z)) % lattice.size(e_z);
}

///////////////////////////////////////////////////////////////////////////////////

template <typename group>
void measure_polyakov_surface(const GaugeField<group> &U, const parameters &p, int traj) {

    Field<float> pl;
    measure_polyakov_field(U, pl);

    std::vector<float> profile, profile_unsmear, prof1;
    profile_unsmear = measure_polyakov_profile(pl, prof1);

    smear_polyakov_field(pl, p.n_smear, p.smear_coeff);

    if (p.z_smear > 0) {
        Field<float> pl2 = 0;
        for (int i = 0; i < p.z_smear; i++) {
            onsites(ALL) if (X.coordinate(e_t) == 0) {
                pl2[X] = pl[X] + p.smear_coeff * (pl[X + e_z] + pl[X - e_z]);
            }
            onsites(ALL) if (X.coordinate(e_t) == 0) {
                pl[X] = pl2[X] / (1 + 2 * p.smear_coeff);
            }
        }
    }

    profile = measure_polyakov_profile(pl, prof1);

    hila::out0 << std::setprecision(5);
    double m = 1.0 / (lattice.size(e_x) * lattice.size(e_y));
    for (int i = 0; i < profile.size(); i++) {
        profile[i] *= m;
        hila::out0 << "PRO " << i << ' ' << profile[i] << ' ' << prof1[i] << ' '
                   << profile_unsmear[i] * m << '\n';
    }

    float min = 1e8, max = 0;
    int minloc, maxloc;
    for (int i = 0; i < profile.size(); i++) {
        if (min > profile[i]) {
            min = profile[i];
            minloc = i;
        }
        if (max < profile[i]) {
            max = profile[i];
            maxloc = i;
        }
    }

    // find the surface between minloc and maxloc
    float surface_level = max * 0.5; // assume min is really 0
    int area = lattice.size(e_x) * lattice.size(e_y);

    hila::out0 << "Surface level " << surface_level << '\n';

    int startloc;
    if (maxloc > minloc)
        startloc = (maxloc + minloc) / 2;
    else
        startloc = ((maxloc + minloc + lattice.size(e_z)) / 2) % lattice.size(e_z);

    std::vector<float> surf;
    if (hila::myrank() == 0)
        surf.resize(area);

    hila::out0 << std::setprecision(6);

    for (int y = 0; y < lattice.size(e_y); y++)
        for (int x = 0; x < lattice.size(e_x); x++) {
            auto line = pl.get_slice({x, y, -1, 0});
            if (hila::myrank() == 0) {
                // start search of the surface from the center between min and max
                int z = startloc;
                if (line[z] > surface_level) {
                    while (line[z_ind(z)] > surface_level && startloc - z < lattice.size(e_z) * 0.8)
                        z--;
                } else {
                    while (line[z_ind(z + 1)] <= surface_level &&
                           z - startloc < lattice.size(e_z) * 0.8)
                        z++;
                }


                // do linear interpolation
                surf[x + y * lattice.size(e_x)] =
                    z + (surface_level - line[z_ind(z)]) / (line[z_ind(z + 1)] - line[z_ind(z)]);

                if (p.n_surface > 0 && (traj + 1) % p.n_surface == 0) {
                    hila::out0 << "SURF " << x << ' ' << y << ' ' << surf[x + y * lattice.size(e_x)]
                               << '\n';
                }
            }
        }

    if (hila::myrank() == 0) {
        // do fft for the surface
        static bool first = true;
        static Complex<double> *buf;
        static fftw_plan fftwplan;

        if (first) {
            first = false;

            buf = (Complex<double> *)fftw_malloc(sizeof(Complex<double>) * area);

            // note: we had x as the "fast" dimension, but fftw wants the 2nd dim to be
            // the "fast" one. thus, first y, then x.
            fftwplan = fftw_plan_dft_2d(lattice.size(e_y), lattice.size(e_x), (fftw_complex *)buf,
                                        (fftw_complex *)buf, FFTW_FORWARD, FFTW_ESTIMATE);
        }

        for (int i = 0; i < area; i++) {
            buf[i] = surf[i];
        }

        fftw_execute(fftwplan);

        constexpr int pow_size = 200;

        std::vector<double> npow(pow_size);
        std::vector<int> hits(pow_size);

        for (int i = 0; i < area; i++) {
            int x = i % lattice.size(e_x);
            int y = i / lattice.size(e_x);
            x = (x <= lattice.size(e_x) / 2) ? x : (lattice.size(e_x) - x);
            y = (y <= lattice.size(e_y) / 2) ? y : (lattice.size(e_y) - y);

            int k = x * x + y * y;
            if (k < pow_size) {
                npow[k] += buf[i].squarenorm() / (area * area);
                hits[k]++;
            }
        }

        for (int i = 0; i < pow_size; i++) {
            if (hits[i] > 0)
                hila::out0 << "POW " << i << ' ' << npow[i] / hits[i] << ' ' << hits[i] << '\n';
        }
    }
}


////////////////////////////////////////////////////////////////

template <typename group>
void checkpoint(const GaugeField<group> &U, int trajectory, const parameters &p) {

    double t = hila::gettime();
    // save config
    U.config_write(p.config_file);

    // write run_status file
    if (hila::myrank() == 0) {
        std::ofstream outf;
        outf.open("run_status", std::ios::out | std::ios::trunc);
        outf << "trajectory  " << trajectory + 1 << '\n';
        outf << "seed        " << static_cast<uint64_t>(hila::random() * (1UL << 61)) << '\n';
        outf << "time        " << hila::gettime() << '\n';
        outf.close();
    }

    std::stringstream msg;
    msg << "Checkpointing, time " << hila::gettime() - t;
    hila::timestamp(msg.str().c_str());
}

////////////////////////////////////////////////////////////////

template <typename group>
bool restore_checkpoint(GaugeField<group> &U, int &trajectory, parameters &p) {

    uint64_t seed;
    bool ok = true;
    p.time_offset = 0;

    hila::input status;
    if (status.open("run_status", false, false)) {

        hila::out0 << "RESTORING FROM CHECKPOINT:\n";

        trajectory = status.get("trajectory");
        seed = status.get("seed");
        p.time_offset = status.get("time");
        status.close();

        hila::seed_random(seed);

        U.config_read(p.config_file);

        ok = true;
    } else {

        std::ifstream in;
        in.open(p.config_file, std::ios::in | std::ios::binary);

        if (in.is_open()) {
            in.close();

            hila::out0 << "READING initial config\n";

            U.config_read(p.config_file);

            ok = true;
        } else {

            ok = false;
        }
    }

    return ok;
}

////////////////////////////////////////////////////////////////

template <typename group>
void do_trajectory(GaugeField<group> &U, VectorField<Algebra<group>> &E, const parameters &p) {

    update_U(U, E, p.dt / 2);
    for (int n = 0; n < p.trajlen - 1; n++) {
        update_E(U, E, p, p.dt);
        update_U(U, E, p.dt);
    }
    // and bring U and E to the same time value
    update_E(U, E, p, p.dt);
    update_U(U, E, p.dt / 2);
    regroup_gauge(U);
}

template <typename group>
void do_trajectory_bp(GaugeField<group> &U, VectorField<Algebra<group>> &E, const parameters &p) {

    update_U(U, E, p.dt / 2);
    for (int n = 0; n < p.trajlen - 1; n++) {
        update_E_bp(U, E, p, p.dt);
        update_U(U, E, p.dt);
    }
    // and bring U and E to the same time value
    update_E_bp(U, E, p, p.dt);
    update_U(U, E, p.dt / 2);
    regroup_gauge(U);
}

/////////////////////////////////////////////////////////////////


int main(int argc, char **argv) {

    // hila::initialize should be called as early as possible
    hila::initialize(argc, argv);

    // hila provides an input class hila::input, which is
    // a convenient way to read in parameters from input files.
    // parameters are presented as key - value pairs, as an example
    //  " lattice size  64, 64, 64, 64"
    // is read below.
    //
    // Values are broadcast to all MPI nodes.
    //
    // .get() -method can read many different input types,
    // see file "input.h" for documentation

    parameters p;

    hila::input par("parameters");

    CoordinateVector lsize;
    lsize = par.get("lattice size"); // reads NDIM numbers

    p.beta = par.get("beta");
    // deltab sets system to different beta on different sides, by beta*(1 +- deltab)
    // use for initial config generation only
    p.deltab = par.get("delta beta fraction");
    p.dt = par.get("dt");
    // trajectory length in steps
    p.trajlen = par.get("trajectory length");
    p.n_traj = par.get("number of trajectories");
    // random seed = 0 -> get seed from time
    long seed = par.get("random seed");
    // save config and checkpoint
    p.n_save = par.get("trajs/saved");
    // measure surface properties and print "profile"
    p.config_file = par.get("config name");

    // if polyakov range is off, do nothing with
    if (par.get_item("polyakov range", {"off", "%f"}) == 1) {
        p.poly_range = par.get();
        p.poly_range_on = true;
        p.poly_probability_coeff = par.get("polyakov probability coeff");

    } else {
        p.poly_range = 0;
        p.poly_range_on = false;
    }

    p.n_profile = par.get("trajs/profile meas");

    if (p.n_profile) {
        p.n_smear = par.get("smearing steps");
        p.smear_coeff = par.get("smear coefficient");
        p.z_smear = par.get("z smearing steps");
        p.n_surface = par.get("trajs/surface");
        p.n_dump_polyakov = par.get("trajs/polyakov dump");
    }


    par.close(); // file is closed also when par goes out of scope

    // setting up the lattice is convenient to do after reading
    // the parameter
    lattice.setup(lsize);

    // We need random number here
    hila::seed_random(seed);

    // Alloc gauge field and momenta (E)
    GaugeField<mygroup> U;
    VectorField<Algebra<mygroup>> E;

    int start_traj = 0;
    if (!restore_checkpoint(U, start_traj, p)) {
        U = 1;
        if (p.n_profile > 0) {
            foralldir(d) onsites(ALL) {
                double mag;
                mag =
                    0.4 +
                    0.3 * (1 + cos(2 * M_PI * (X.z() - lattice.size(e_z) / 4) / lattice.size(e_z)));
                // if (X.z() <= lattice.size(e_z) / 2) {
                //     mag = 1;
                // } else {
                //     mag = 0.2;
                // }
                mygroup u;
                u.gaussian_random(mag);
                U[d][X] += u;
                U[d][X].reunitarize();
            }
        }
    }

    double p_now = measure_polyakov(U, e_t).real();
    bool searching = true;

    GaugeField<mygroup> U_old;
    for (int trajectory = start_traj; trajectory < p.n_traj; trajectory++) {

        U_old = U;
        double ttime = hila::gettime();

        double p_old = p_now;

        foralldir(d) onsites(ALL) E[d][X].gaussian_random(sqrt(2.0));

        double act_old = measure_action_bp(U, E, p);

        do_trajectory_bp(U, E, p);

        double act_new = measure_action_bp(U, E, p);

        bool poly_ok = true;
        if (p.poly_range_on) {
            p_now = measure_polyakov(U, e_t).real();

            double db = 0;
            if (p_now > p.poly_range[1]) {
                if (p_old > p.poly_range[1])
                    db = p_now - p_old;
                else
                    db = p_now - p.poly_range[1];
            } else if (p_now < p.poly_range[0]) {
                if (p_old < p.poly_range[0])
                    db = p_old - p_now;
                else
                    db = p.poly_range[0] - p_now;
            }

            poly_ok = (hila::random() < exp(-p.poly_probability_coeff * db));
            //   poly_ok = hila::broadcast(poly_ok);

            // if (p_now > p.poly_range[0] && p_now < p.poly_range[1]) {
            //     poly_ok = true;    // normal, nice branch
            //     searching = false; // turn off search
            // } else if ((p_old < p.poly_range[0] && p_now > p_old && p_now <
            // p.poly_range[1])
            // ||
            //            (p_old > p.poly_range[1] && p_now < p_old && p_now >
            //            p.poly_range[0]))
            //            {
            //     poly_ok = true; // this is when we "search" for the range
            // } else {
            //     poly_ok = false;
            // }
        }
        // if (!poly_ok && searching) {
        //     poly_ok = (hila::random() < 0.2);
        // }
        bool reject = hila::broadcast(!poly_ok || (exp(act_old - act_new) < hila::random()));

        hila::out0 << std::setprecision(12) << "HMC " << trajectory
                   << (reject ? " REJECT" : " ACCEPT") << " start " << act_old << " ds "
                   << std::setprecision(6) << act_new - act_old;
        if (p.poly_range_on)
            hila::out0 << " ploop " << p_now;

        hila::out0 << " time " << std::setprecision(3) << hila::gettime() - ttime << '\n';

        if (reject) {
            U = U_old;
            p_now = p_old;
        }

        hila::out0 << "Measure_start " << trajectory << '\n';

        measure_stuff(U, E);

        if (p.n_profile && (trajectory + 1) % p.n_profile == 0) {
            measure_polyakov_surface(U, p, trajectory);
        }

        if (p.n_dump_polyakov && (trajectory + 1) % p.n_dump_polyakov == 0) {
            Field<float> pl;
            std::ofstream poly;
            if (hila::myrank() == 0) {
                poly.open("polyakov", std::ios::out | std::ios::app);
            }
            measure_polyakov_field(U, pl);
            pl.write_slice(poly, {-1, -1, -1, 0});
        }


        hila::out0 << "Measure_end " << trajectory << '\n';

        if (p.n_save > 0 && (trajectory + 1) % p.n_save == 0) {
            checkpoint(U, trajectory, p);
        }
    }

    hila::finishrun();
}<|MERGE_RESOLUTION|>--- conflicted
+++ resolved
@@ -239,30 +239,19 @@
 }
 
 template <typename group>
-<<<<<<< HEAD
-double measure_plaq_bp(const GaugeField<group>& U, double db = 0.0) {
-=======
 double measure_plaq_bp(const GaugeField<group> &U, double db = 0.0) {
->>>>>>> 14cac181
 
     Reduction<double> plaq;
     plaq.allreduce(false).delayed(true);
 
-<<<<<<< HEAD
-    if (db == 0.0) {
-        foralldir(dir1) foralldir(dir2) if (dir1 < dir2) {
-=======
     foralldir(dir1) foralldir(dir2) if (dir1 < dir2) {
         if (db == 0.0) {
 
->>>>>>> 14cac181
             onsites(ALL) {
                 plaq += real(trace(get_bp_iOsqmat(U[dir1][X] * U[dir2][X + dir1] *
                                                   (U[dir2][X] * U[dir1][X + dir2]).dagger()))) /
                         group::size();
             }
-<<<<<<< HEAD
-=======
         } else {
 
             onsites(ALL) {
@@ -278,22 +267,7 @@
                                                   (U[dir2][X] * U[dir1][X + dir2]).dagger()))) /
                         group::size();
             }
->>>>>>> 14cac181
-        }
-    } else {
-        foralldir(dir1) foralldir(dir2) if (dir1 < dir2) {
-            onsites(ALL) {
-                double c;
-                if (2 * X.z() < lattice.size(e_z))
-                    c = 1 - db;
-                else
-                    c = 1 + db;
-
-                plaq += c * real(trace(get_bp_iOsqmat(U[dir1][X] * U[dir2][X + dir1] *
-                                                  (U[dir2][X] * U[dir1][X + dir2]).dagger()))) /
-                        group::size();
-            }
-        }  
+        }
     }
     return plaq.value();
 }
@@ -303,7 +277,7 @@
 double measure_plaq(const GaugeField<group> &U, double db = 0.0) {
 
     Reduction<double> plaq;
-    plaq.allreduce(false).delayed(true);
+    plaq.allreduce(false);
 
     foralldir(dir1) foralldir(dir2) if (dir1 < dir2) {
         if (db == 0.0) {
@@ -346,16 +320,6 @@
                       const parameters &p) {
 
     auto plaq = measure_plaq(U, p.deltab);
-    auto e2 = measure_e2(E);
-
-    return p.beta * plaq + e2 / 2;
-}
-
-template <typename group>
-double measure_action_bp(const GaugeField<group> &U, const VectorField<Algebra<group>> &E,
-                      const parameters &p) {
-
-    auto plaq = measure_plaq_bp(U);
     auto e2 = measure_e2(E);
 
     return p.beta * plaq + e2 / 2;
@@ -677,20 +641,6 @@
 
 template <typename group>
 void do_trajectory(GaugeField<group> &U, VectorField<Algebra<group>> &E, const parameters &p) {
-
-    update_U(U, E, p.dt / 2);
-    for (int n = 0; n < p.trajlen - 1; n++) {
-        update_E(U, E, p, p.dt);
-        update_U(U, E, p.dt);
-    }
-    // and bring U and E to the same time value
-    update_E(U, E, p, p.dt);
-    update_U(U, E, p.dt / 2);
-    regroup_gauge(U);
-}
-
-template <typename group>
-void do_trajectory_bp(GaugeField<group> &U, VectorField<Algebra<group>> &E, const parameters &p) {
 
     update_U(U, E, p.dt / 2);
     for (int n = 0; n < p.trajlen - 1; n++) {
@@ -814,11 +764,11 @@
 
         foralldir(d) onsites(ALL) E[d][X].gaussian_random(sqrt(2.0));
 
-        double act_old = measure_action_bp(U, E, p);
-
-        do_trajectory_bp(U, E, p);
-
-        double act_new = measure_action_bp(U, E, p);
+        double act_old = measure_action(U, E, p);
+
+        do_trajectory(U, E, p);
+
+        double act_new = measure_action(U, E, p);
 
         bool poly_ok = true;
         if (p.poly_range_on) {
