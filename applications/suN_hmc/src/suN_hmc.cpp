--- conflicted
+++ resolved
@@ -288,10 +288,7 @@
 
     auto poly = measure_polyakov(U, e_t);
 
-<<<<<<< HEAD
-    hila::out0<<"MEAS "<<trajectory<<' '<<std::setprecision(8)<<plaqbp<<' '<<plaq<<' '<<e2<<' '<<poly<<'\n';
-=======
-    hila::out0 << "MEAS " << std::setprecision(8) << plaq << ' ' << e2 << ' ' << poly << '\n';
+    hila::out0<<"MEAS "<<std::setprecision(8)<<plaqbp<<' '<<plaq<<' '<<e2<<' '<<poly<<'\n';
 }
 
 ///////////////////////////////////////////////////////////////////////////////////
@@ -441,7 +438,6 @@
                 hila::out0 << "POW " << i << ' ' << npow[i] / hits[i] << ' ' << hits[i] << '\n';
         }
     }
->>>>>>> 9e8c4631
 }
 
 
