--- conflicted
+++ resolved
@@ -81,11 +81,7 @@
     timing = timing / (double)n_runs;
     output0 << "matrix size " << (int) MSIZE + 1 << "*"  << (int) MSIZE + 1 << " : "<< timing << " ms \n";
 
-<<<<<<< HEAD
-    timer1.end();
-=======
     // timer1.end();
->>>>>>> e8802819
     
     // Time conj(matrix) * matrix * conj(matrix) 
     timing = 0;
