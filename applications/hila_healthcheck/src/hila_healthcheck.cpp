--- conflicted
+++ resolved
@@ -110,15 +110,6 @@
 
     {
         // reductionvector with long
-<<<<<<< HEAD
-        Field<long> lf;
-        lf[ALL] = X.x();
-
-        ReductionVector<long> rv(lattice.size(e_x));
-
-        onsites(ALL) {
-            rv[X.x()] += (lf[X] == X.x());
-=======
         Field<int64_t> lf;
         lf[ALL] = X.x();
 
@@ -126,22 +117,14 @@
 
         onsites(ALL) {
             rv[X.x()] += lf[X];
->>>>>>> fb04a35f
         }
 
         long s = 0;
         for (int x = 0; x < rv.size(); x++) {
-<<<<<<< HEAD
-            s += abs(rv[x] - (lattice.volume() / lattice.size(e_x)));
-        }
-
-        report_pass("ReductionVector<long>, sum " + hila::prettyprint(s), s, 1e-15);
-=======
             s += abs(rv[x] - x * (lattice.volume() / lattice.size(e_x)));
         }
 
         report_pass("ReductionVector<int64_t>, sum " + hila::prettyprint(s), s, 1e-15);
->>>>>>> fb04a35f
     }
 
     {
