--- conflicted
+++ resolved
@@ -866,12 +866,8 @@
     test_fft();
     test_spectraldensity();
     test_matrix_algebra();
-<<<<<<< HEAD
     test_extended();
-=======
-
     test_clusters();
 
->>>>>>> 36052550
     hila::finishrun();
 }