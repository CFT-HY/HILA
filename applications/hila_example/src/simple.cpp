#include "hila.h"
<<<<<<< HEAD
#include "spectraldensity.h"
=======
#include <random>
>>>>>>> d9ceb5bd

static_assert(NDIM == 3, "NDIM must be 3 here");

using MyType = SquareMatrix<4,Complex<float>>;

int main(int argc, char *argv[]) {

    // initialize system
    hila::initialize(argc, argv);

    // set up the lattice
    lattice->setup({128, 128, 128});

    // Random numbers are used here - use time to seed
    hila::seed_random(0);

    // lattice field
    Field<MyType> f;

    // make f Gaussian random distributed
    onsites(ALL) f[X].gaussian_random();
<<<<<<< HEAD
    
=======

>>>>>>> d9ceb5bd
    // Measure hopping term and f^2
    MyType hopping = 0;
    hopping = 0;
    double fsqr = 0;

    onsites(ALL) {
        foralldir(d) {
            hopping += f[X] * f[X + d].dagger();
        }
        fsqr += f[X].squarenorm();
    }
    
    output0 << "Average f^2 : " << fsqr / lattice->volume() << '\n';
    output0 << "Average hopping term " << hopping / (NDIM*lattice->volume()) << '\n';

    // auto sd = spectraldensity(f,64);
    // for (int i=0; i<sd.size(); i++) output0 << i << ' ' << sd[i] << '\n';
    
    hila::finishrun();
    return 0;
}<|MERGE_RESOLUTION|>--- conflicted
+++ resolved
@@ -1,9 +1,5 @@
 #include "hila.h"
-<<<<<<< HEAD
-#include "spectraldensity.h"
-=======
 #include <random>
->>>>>>> d9ceb5bd
 
 static_assert(NDIM == 3, "NDIM must be 3 here");
 
@@ -25,11 +21,6 @@
 
     // make f Gaussian random distributed
     onsites(ALL) f[X].gaussian_random();
-<<<<<<< HEAD
-    
-=======
-
->>>>>>> d9ceb5bd
     // Measure hopping term and f^2
     MyType hopping = 0;
     hopping = 0;
