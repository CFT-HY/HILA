# This is a parameter file for hila_example

<<<<<<< HEAD
lattice size       16,16,16
=======
lattice size       512,512,512
>>>>>>> 20a44a74
smear loops        100
smear coefficient  0.1
expansion order    12

random seed        3324565456
<|MERGE_RESOLUTION|>--- conflicted
+++ resolved
@@ -1,10 +1,6 @@
 # This is a parameter file for hila_example
 
-<<<<<<< HEAD
-lattice size       16,16,16
-=======
 lattice size       512,512,512
->>>>>>> 20a44a74
 smear loops        100
 smear coefficient  0.1
 expansion order    12
