--- conflicted
+++ resolved
@@ -22,19 +22,10 @@
 
 const int N = 3;
 
-<<<<<<< HEAD
 using SUN = SU<N, double>;
 using NMAT = matrix<N, N, cmplx<double>>;
 using VEC = SU_vector<N, double>;
-=======
-const int N=3;
 
-
-using SUN = SU<N,double>;
-using NMAT = Matrix<N,N,cmplx<double>>;
-using VEC = SU_vector<N,double>;
-
->>>>>>> d400b8d1
 
 // Define some parameters for the simulation
 extern const int nd[4] = {8, 8, 8, 8};
