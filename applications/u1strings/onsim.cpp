--- conflicted
+++ resolved
@@ -473,25 +473,14 @@
             phiHat = phi[X]/phi[X].abs();
 	    deltaPiPHC = deltaPi[X]*phiHat.conj();
             piPHC = pi[X]*phiHat.conj();
-<<<<<<< HEAD
-            //pi[X] += - (daa_aaHg*real(piPHC) 
-              //          + daa_aaAx*imag(piPHC))*phiHat;
             
-	    pi[X] -= Complex<real_t>(daa_aaHg*real(piPHC),
-				     daa_aaAx*imag(piPHC))*phiHat;	
-	    pi[X] += Complex<real_t>(RHg*real(deltaPiPHC),
-                                     RAx*imag(deltaPiPHC))*phiHat;
-        
-	}
-=======
-            pi[X] = pi[X] -
+	    pi[X] = pi[X] -
                     Complex<real_t>(daa_aaHg * real(piPHC), daa_aaAx * imag(piPHC)) *
                         phiHat;
             pi[X] = pi[X] +
                     Complex<real_t>(RHg * real(deltaPiPHC), RAx * imag(deltaPiPHC)) *
                         phiHat;
         }
->>>>>>> 0bc78ff0
         t += config.dt;
 
     }
