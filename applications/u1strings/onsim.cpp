#define _USE_MATH_DEFINES
#include <sstream>
#include <iostream>
#include <fstream>
#include <string>
//#include <math.h>
#include <assert.h>

#include "plumbing/hila.h"
#include "plumbing/fft.h"

using real_t = float;

// inline double scaleFactor(double t, double t_end) {
//     return t / t_end;
// }

/// Container for simulation parameters and methods
class scaling_sim {

  public:
    scaling_sim() = default;
    const std::string allocate(const std::string &fname, int argc, char **argv);
    void initialize();
    void write_moduli();
    void write_energies();
    void next();
    void updateCosmology(); 
    inline real_t scaleFactor(real_t t);

    Field<Complex<real_t>> phi;
    Field<Complex<real_t>> pi;
    Field<Complex<real_t>> deltaPi;

    real_t t;
    real_t a;
    real_t aHalfPlus;
    real_t aHalfMinus;
    real_t lambda;

    real_t adif;
    real_t lambdadif;
    real_t acg;
    real_t lambdacg;

    struct config {
        int l;
        int m;
        int seed;
        int smoothing;
        int initalCondition;
        real_t initialModulus;
        real_t PhiLength;
        real_t epsilon;
        real_t sigma;
        real_t dx;
        real_t dt;
	real_t era;
        real_t tStart;
        real_t tdif;
        real_t difFac;
        real_t tcg;
	real_t s1;
	real_t s2;
   	real_t tStats;
        real_t nOutputs;
        real_t tEnd;
        real_t lambda0;
        std::fstream stream;
    } config;
};

const std::string scaling_sim::allocate(const std::string &fname, int argc,
                                        char **argv) {
    hila::initialize(argc, argv);

    hila::input parameters(fname);
    config.l = parameters.get("N");
    config.m = parameters.get("m");
    config.epsilon = parameters.get("epsilon");
    config.seed = parameters.get("seed");
    config.initialModulus = parameters.get("initialModulus");
    config.sigma = parameters.get("sigma");
    config.dx = parameters.get("dx");
    config.era = parameters.get("era");
    config.tStart = parameters.get("tStart");
    config.tEnd = parameters.get("tEnd");
    config.lambda0 = parameters.get("lambda");
    config.tdif = parameters.get("tdif");
    config.difFac = parameters.get("difFac");
    config.tcg = parameters.get("tcg");
    config.s1 = parameters.get("s1");
    config.s2 = parameters.get("s2");
    config.smoothing = parameters.get("smooth");
    config.initalCondition = parameters.get("initialCondition");
    config.PhiLength = parameters.get("PhiLength");
    config.tStats = parameters.get("tStats");
    config.nOutputs = parameters.get("numberStatsOutputs");
    real_t ratio = parameters.get("dtdxRatio");
    const std::string output_file = parameters.get("output_file");
    config.dt = config.dx * ratio;
    t = config.tStart;

    if (config.tcg<config.tdif)
    {
	output0 << "Core growth time has to be bigger or equal to Diffusion time"<< '\n';
	output0 << "Setting Core growth time equal to Diffusion time"<< '\n';
	config.tcg=config.tdif;		
    }
 
    acg = pow(config.tcg/config.tEnd, config.era);
    adif = acg * pow (config.tdif/config.tcg, config.era);

    lambdacg = config.lambda0 * pow(acg, -2.0*(1.0-config.s2));
    lambdadif = lambdacg * pow( adif/acg, -2.0*(1.0-config.s1));
     
    CoordinateVector box_dimensions = {config.l, config.l, config.l};
    lattice->setup(box_dimensions);
    hila::seed_random(config.seed);

    return output_file;
}

inline real_t scaling_sim::scaleFactor(real_t t) {
    return pow(t / config.tEnd, config.era);
}

void scaling_sim::updateCosmology() { 


    if (t <= config.tdif)
    {
        a = adif;
        aHalfPlus = adif;
        aHalfMinus = adif;
    	lambda = lambdadif;
    }
    else if (t > config.tdif && t<= config.tcg)
    {
	a = acg * pow(t/config.tcg, config.era);
    	aHalfPlus = acg * pow((t+0.5*config.dt)/config.tcg, config.era);
    	aHalfMinus = acg * pow((t+0.5*config.dt)/config.tcg, config.era);
	lambda = lambdacg * pow (a/acg, -2.0*(1.0-config.s1));
    }    
    else
    {
	a = scaleFactor(t);
	aHalfPlus = scaleFactor(t+0.5*config.dt);
	aHalfMinus = scaleFactor(t-0.5*config.dt);
	lambda = lambdacg * pow(a/acg, -2.0*(1.0-config.s2));	
    }
}

void scaling_sim::initialize() {

    int m = config.m;
    real_t epsilon = config.epsilon;
    real_t s = config.sigma;
    int N = config.l;
    real_t dx = config.dx;
    
    switch (config.initalCondition) {

    case 2: {
        pi = 0;
        phi = Complex<real_t>(config.sigma, config.sigma);

        output0 << "Field real and imaginary components set to sigma = " << config.sigma
                << '\n';

        break;
    }

    case 1: {
        pi = 0;
        onsites (ALL) {
            auto xcoord = X.coordinate(e_x);
            phi[X].re =
                s * sqrt(1 - epsilon * epsilon * sin(2.0 * M_PI * xcoord * m / N) *
                                 sin(2.0 * M_PI * xcoord * m / N));
            phi[X].im = s * epsilon * sin(2.0 * M_PI * xcoord * m / N);
        }

        output0 << "Axion wave generated with amplitude: " << config.epsilon << '\n';

        break;
    }

    case 3: {
      auto kphi = phi;
      
      onsites (ALL) {
	real_t constant = pow(config.initialModulus,2.0)*pow(2.0*M_PI,1.5)*pow(config.PhiLength,3.0)/(2.0*N*N*N*dx*dx*dx);
	real_t kSqu;
	real_t std;
	kSqu = 0.0;
	auto k = X.coordinates();

	foralldir (d) {
	  kSqu += pow( sin(M_PI*k.e(d)/N), 2.0);
	}
	kSqu *= pow(2.0/dx, 2.0);

	if (kSqu > 0.0) {
	  std = sqrt(0.5*constant*exp(-0.5*kSqu*config.PhiLength*config.PhiLength));
	  kphi[X].re = hila::gaussian_ran()*std;
	  kphi[X].im = hila::gaussian_ran()*std;
	}
	else {
	  kphi[X].re = 0.0;
          kphi[X].im = 0.0;
	}	
      }

      FFT_field(kphi, phi, fft_direction::back);

      onsites (ALL) {pi[X] = 0;}

      output0 << "k space generation \n";    

      break;

    }
      
    default: {

        // #pragma hila ast_dump
        onsites (ALL) {
            real_t theta, r;
            r = config.initialModulus * s;
            theta = hila::random() * 2 * M_PI;
            phi[X].polar(r, theta);
            pi[X] = 0;
        }

        // smoothing iterations
        for (int iter = 0; iter < config.smoothing; iter++) {
            pi[ALL] = 6.0 * phi[X];
            foralldir (d) { pi[ALL] += phi[X + d] + phi[X - d]; }
            onsites (ALL) {
                phi[X] = pi[X] / pi[X].abs();
                pi[X] = 0;
            }
        }

        output0 << "Field elements randomly generated \n";

        break;
    }
    }
}

void scaling_sim::write_moduli() {

   // real_t a = scaleFactor(t);

    double phimod = 0.0;
    double pimod = 0.0;

    onsites (ALL) {
        phimod += phi[X].abs();
        pimod += pi[X].abs();
    }

    if (hila::myrank() == 0) {
        config.stream << t << " " << a << " " << lambda << " "
                      << phimod / lattice->volume() << " " << pimod / lattice->volume()
                      << " ";
    }
}

void scaling_sim::write_energies() {

   // double a = scaleFactor(t);
    double ss = config.sigma * config.sigma;

    // non-weighted energies
    double sumPi = 0.0;    //
    double sumDiPhi = 0.0; //
    double sumV = 0.0;     //
    double sumPhiDiPhi = 0.0;
    double sumPhiPi = 0.0;

    // weighted energies
    double w_sumPi = 0.0;
    double w_sumDiPhi = 0.0;
    double w_sumV = 0.0;
    double w_sumPhiDiPhi = 0.0;
    double w_sumPhiPi = 0.0;


    onsites (ALL) {
        double phinorm = phi[X].squarenorm();
        double v = 0.25 * lambda * a * a * pow((phinorm - ss), 2.0);
        double pinorm = pi[X].squarenorm();
        double pPi = (phi[X].conj()*pi[X]).re;

        sumV += v;
        w_sumV += v * v;

        sumPi += 0.5 * pinorm;
        w_sumPi += 0.5 * pinorm * v;

        sumPhiPi += 0.5 * pPi * pPi;
        w_sumPhiPi += 0.5 * pPi * pPi * v;
    }



    onsites (ALL) {
            auto norm = phi[X].squarenorm();
            real_t v = 0.25 * lambda * a * a * pow((norm - ss), 2.0);
            auto diff_phi = (phi[X + e_x] - phi[X - e_x] + phi[X + e_y] - phi[X - e_y] + 
                             phi[X + e_z] - phi[X - e_z]) / (2 * config.dx);
            real_t pDphi = 0.5 * (diff_phi.conj() * phi[X]).re;
            real_t diff_phi_norm2 = diff_phi.squarenorm();

            sumDiPhi += 0.5 * diff_phi_norm2; 
            // red[0] += 0.5 * diff_phi_norm2;
            sumPhiDiPhi += pDphi * pDphi / norm;
            // red[1] += pDphi * pDphi / norm;
            w_sumDiPhi += 0.5 * diff_phi_norm2 * v; 
            // red[2] += 0.5 * diff_phi_norm2 * v;
            w_sumPhiDiPhi += pDphi * pDphi / norm * v;
            // red[3] += pDphi * pDphi / norm * v;
    }
    

    if (hila::myrank() == 0) {
        double vol = (double)config.l * config.l * config.l;
        config.stream << sumPi / vol << " " << w_sumPi / vol << " ";
        config.stream << sumDiPhi / vol << " " << w_sumDiPhi / vol << " ";
        config.stream << sumPhiPi / vol << " " << w_sumPhiPi / vol << " ";
        config.stream << sumPhiDiPhi / vol << " " << w_sumPhiDiPhi / vol << " ";
        config.stream << sumV / vol << " " << w_sumV / vol << "\n";
    }
}

void scaling_sim::next() {

    //real_t a = scaleFactor(t);
    //real_t aHalfPlus = scaleFactor(t + config.dt / 2.0);
    //real_t aHalfMinus = scaleFactor(t - config.dt / 2.0);

    real_t aadt_aadxdx = pow(a / aHalfPlus, 2.0) * config.dt / (config.dx * config.dx);
    real_t aadt2D_aadxdx = aadt_aadxdx * 2.0 * 3.0;
    real_t aaaaldt_aa = pow(a, 4.0) * lambda * config.dt / pow(aHalfPlus, 2.0);
    real_t daa_aa = (pow(aHalfPlus, 2.0) - pow(aHalfMinus, 2.0)) / pow(aHalfPlus, 2.0);
    real_t ss = config.sigma * config.sigma;

    static hila::timer next_timer("timestep");

    next_timer.start();

    onsites (ALL) {
        phi[X] += config.dt * pi[X];
        deltaPi[X] = phi[X] * (aaaaldt_aa * (ss - phi[X].squarenorm()) - aadt2D_aadxdx);
    }

    // foralldir(d) {
    //     phi.start_fetch(d); 
    //     phi.start_fetch(-d);
    // }

    // foralldir (d) {
    //      onsites (ALL) {
    //          deltaPi[X] += aadt_aadxdx * (phi[X + d] + phi[X - d]);
    //      }
    // }

    onsites (ALL) {
        deltaPi[X] += aadt_aadxdx * (phi[X + e_x] + phi[X - e_x] + 
                                     phi[X + e_y] + phi[X - e_y] + 
                                     phi[X + e_z] + phi[X - e_z]);
    }

    //pi[ALL] = pi[X] - daa_aa * pi[X] + deltaPi[X];

    if (t < config.tdif)
    {
        pi[ALL] = deltaPi[X]/(config.difFac*config.dt);
        t += config.dt/config.difFac;
    }
    else
    {
        pi[ALL] = pi[X] - daa_aa * pi[X] + deltaPi[X];
        t += config.dt;
    }

    next_timer.stop();

    //t += config.dt;
}

int main(int argc, char **argv) {
    scaling_sim sim;
    const std::string output_fname = sim.allocate("sim_params.txt", argc, argv);
    sim.initialize();

    int steps =
        (sim.config.tEnd - sim.config.tStats) /
        (sim.config.dt * sim.config.nOutputs); // number of steps between printing stats
    int stat_counter = 0;

    if (hila::myrank() == 0) {
        sim.config.stream.open(output_fname, std::ios::out);
    }


    // on gpu the simulation timer is fake, because there's no sync here.  
    // BUt we want to avoid unnecessary sync anyway.
    static hila::timer run_timer("Simulation time"), meas_timer("Measurements");
    run_timer.start();
    
    //auto tildephi = sim.phi;
    while (sim.t < sim.config.tEnd) {
	sim.updateCosmology();
        if (sim.t >= sim.config.tStats) {
            if (stat_counter % steps == 0) {
                meas_timer.start();
                sim.write_moduli();
                sim.write_energies();
                meas_timer.stop();
<<<<<<< HEAD

                //FFT_field(sim.phi,tildephi);
=======
>>>>>>> e8eb616d
            }
            stat_counter++;
        }
        sim.next();
    }
    run_timer.stop();

    if (hila::myrank() == 0) {
        sim.config.stream.close();
    }

    hila::finishrun();
    return 0;
}<|MERGE_RESOLUTION|>--- conflicted
+++ resolved
@@ -203,8 +203,8 @@
 
 	if (kSqu > 0.0) {
 	  std = sqrt(0.5*constant*exp(-0.5*kSqu*config.PhiLength*config.PhiLength));
-	  kphi[X].re = hila::gaussian_ran()*std;
-	  kphi[X].im = hila::gaussian_ran()*std;
+	  kphi[X].re = hila::gaussrand()*std;
+	  kphi[X].im = hila::gaussrand()*std;
 	}
 	else {
 	  kphi[X].re = 0.0;
@@ -421,11 +421,6 @@
                 sim.write_moduli();
                 sim.write_energies();
                 meas_timer.stop();
-<<<<<<< HEAD
-
-                //FFT_field(sim.phi,tildephi);
-=======
->>>>>>> e8eb616d
             }
             stat_counter++;
         }
