--- conflicted
+++ resolved
@@ -45,11 +45,6 @@
 	mkdir -p build
 	$(CC) $(CXXFLAGS) $< -c -o $@
 
-<<<<<<< HEAD
-%.o : plumbing/%.cpp
-	$(CC) $(CXXFLAGS) $< -c
-=======
->>>>>>> d7c1e17c
 
 clean:
 	rm -rf build/*.cpt build/*.o
