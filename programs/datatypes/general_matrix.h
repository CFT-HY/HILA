#ifndef MATRIX_H
#define MATRIX_H
#include<type_traits>
#include "../datatypes/cmplx.h"
#include "operations.h"

<<<<<<< HEAD
//forward decl 
template <const int n, const int m, typename T>
class matrix;

//conjugate matrix class for special ops
template <const int n, const int m, typename T>
class conjugateMatrix {
  public: 
    conjugateMatrix(const matrix<n,m,T> & rhs) : ref(rhs) {};
    const matrix<n,m,T> & ref;
  private:
    conjugateMatrix(){}
    conjugateMatrix<n,m,T> & operator = (const conjugateMatrix & rhs){}
};
=======
//--- conjugation for general type T -> template specialized for complex types

template<typename T>
#pragma transformer loop_function
inline T typeConj(T val){
  return val; 
}

template<typename Accuracy> 
#pragma transformer loop_function
inline cmplx<Accuracy> typeConj(cmplx<Accuracy> val){
  return val.conj();
}

template<typename T>
#pragma transformer loop_function
inline auto type_norm_sq(T val){
  return val*val;
}

template<typename T> 
#pragma transformer loop_function
inline auto type_norm_sq(cmplx<T> val){
  return val.norm_sq();
}
>>>>>>> 525dd88b

//transpose matrix class for special ops
template <const int n, const int m, typename T>
class transposeMatrix {
  public:
    transposeMatrix(const matrix<n,m,T> & rhs) : ref(rhs) {};
    const matrix<n,m,T> & ref;
  private:
    transposeMatrix(){}
    transposeMatrix<n,m,T> & operator = (const transposeMatrix & rhs){}
};

template <const int n, const int m, typename T>
class matrix {
  public:
  T c[n][m];

  matrix() = default;

  template <typename scalart, std::enable_if_t<is_arithmetic<scalart>::value, int> = 0 >  
  #pragma transformer loop_function
  matrix<n,m,T> & operator= (const scalart rhs) {
    static_assert(n==m, "rowdim != coldim : cannot assign diagonal from scalar!");
    for (int i=0; i<n; i++){
      c[i][i] = rhs;
      for (int j = 0; j < i; j++){
        c[i][j] = static_cast<T>(0.0); //ensure that matrix is zero initialized
        c[j][i] = static_cast<T>(0.0);
      }
    }
    return *this;
  }

<<<<<<< HEAD
=======

  //copy constructor from scalar  
  template <typename scalart, std::enable_if_t<is_arithmetic<scalart>::value, int> = 0 >  
  #pragma transformer loop_function
  matrix(const scalart rhs) {
    static_assert(n==m, "rowdim != coldim : cannot assign diagonal from scalar!");
    for (int i=0; i<n; i++) for (int j=0; j<n; j++) {
      if (i == j) c[i][j] = (rhs);
      else c[i][j] = (0);
    }
  }

>>>>>>> 525dd88b
  //*=, +=, -= operators
  #pragma transformer loop_function
  matrix<n,m,T> & operator+=(const matrix<n,m,T> & rhs){
    for (int i = 0; i < n; i++) for (int j = 0; j < m; j++){
      c[i][j] += rhs.c[i][j]; 
    }
    return *this;
  }

  #pragma transformer loop_function
  matrix<n,m,T> & operator-=(const matrix<n,m,T> & rhs){
    for (int i = 0; i < n; i++) for (int j = 0; j < m; j++){
      c[i][j] -= rhs.c[i][j]; 
    }
    return *this;
  }

  template <typename scalart, std::enable_if_t<is_arithmetic<scalart>::value, int> = 0 >
  #pragma transformer loop_function
  matrix<n,m,T> & operator*=(const scalart rhs){
    T val;
    val=rhs;
    for (int i = 0; i < n; i++) for (int j = 0; j < m; j++){
      c[i][j]*=val;
    }
    return *this;
  }

  template<int p>
  #pragma transformer loop_function
  matrix<n,m,T> & operator*=(const matrix<m,p,T> & rhs){
    static_assert(m==p, "can't assign result of *= to matrix A, because doing so would change it's dimensions");
    matrix<m,m,T> rhsTrans = rhs.transpose();
    matrix<n,m,T> res;
    for (int i = 0; i < n; i++) for (int j = 0; j < m; j++){
      res.c[i][j] = (0);
      for (int k = 0; k < m; k++){
        res.c[i][j] += (c[i][k] * rhsTrans.c[j][k]);
      }
    }
    for (int i = 0; i < n; i++) for (int j = 0; j < m; j++){
      c[i][j] = res.c[i][j];
    }
    return *this;
  }

  //numpy style matrix fill 
  template <typename scalart, std::enable_if_t<is_arithmetic<scalart>::value, int> = 0 > 
  #pragma transformer loop_function
  matrix<n,m,T> & fill(const scalart rhs) {
    for (int i = 0; i < n; i++) for (int j = 0; j < n; j++){
      c[i][j] = (rhs);
    }
    return *this;
  }
  
  //return copy of transpose of this matrix
  #pragma transformer loop_function
  matrix<m,n,T> transpose() const {
    matrix<m,n,T> res;
    for (int i=0; i<m; i++) for (int j=0; j<n; j++) {
      res.c[i][j] =  c[j][i];
    }
    return res;
  }

  //return copy of complex conjugate of this matrix
  #pragma transformer loop_function
  matrix<m,n,T> conjugate() const {
    matrix<m,n,T> res;
    for (int i=0; i<m; i++) for (int j=0; j<n; j++) {
      res.c[i][j] =  conj(c[j][i]);
    }
    return res;
  }

  #pragma transformer loop_function
  T trace() const {
    static_assert(n==m, "trace not defined for non square matrices!");
    T result = static_cast<T>(0);
    for (int i = 0; i < n; i++){
      result += c[i][i];
    }
    return result;
  }

  #pragma transformer loop_function
<<<<<<< HEAD
  matrix<n, m, T> & random(){
    for (int i=0; i<n; i++) for (int j=0; j<m; j++) {
      c[i][j] = static_cast<T>(hila_random());
=======
  auto norm_sq(){
    auto result = type_norm_sq(c[0][0]);
    for (int i=0; i<n; i++) for (int j=0; j<m; j++) if(i>0&&j>0) {
      result += type_norm_sq(c[i][j]);
>>>>>>> 525dd88b
    }
    return *this;
  }

  std::string str() const {
    std::string text = "";
    for (int i=0; i<n; i++){
      for (int j=0; j<n; j++) {
        text + c[i][j].str() + " "; 
      }
      text + "\n"; 
    }
    return text;
  }
};

//templates needed for naive calculation of determinants

template<int n, int m, typename T> 
#pragma transformer loop_function
matrix<n - 1, m - 1, T> Minor(const matrix<n, m, T> & bigger, int i, int j){
  matrix<n - 1, m - 1, T> result;
  int index = 0;
  for (int p = 0; p < n; p++) for (int l = 0; l < m; l++){
    if (p==i || l==j) continue;
    *(*(result.c) + index) = bigger.c[p][l];
    index++;
  }
  return result;
}

//determinant -> use LU factorization later 
template<int n, int m, typename T> 
#pragma transformer loop_function
T det(const matrix<n, m, T> & mat){
  static_assert(n==m, "determinants defined only for square matrices");
  T result = 0.0;
  T parity = 1.0; //assumes that copy constructor from scalar has been defined for T 
  T opposite = -1.0; 
  for (int i = 0; i < n; i++){
    matrix<n - 1, m - 1, T> minor = Minor(mat, 0, i);
    result += parity*det(minor)*mat.c[0][i];
    parity*=opposite;
  }
  return result;
}

template<typename T> 
#pragma transformer loop_function
T det(const matrix<2,2,T> & mat){
  return mat.c[0][0]*mat.c[1][1] - mat.c[1][0]*mat.c[0][1];
}

//matrix multiplication for 2 by 2 matrices ; 
template<typename T> 
#pragma transformer loop_function
matrix<2,2,T> operator* (const matrix<2,2,T> &A, const matrix<2,2,T> &B) {
  matrix<2,2,T> res = 1;
  res.c[0][0] = A.c[0][0]*B.c[0][0] + A.c[0][1]*B.c[1][0];
  res.c[0][1] = A.c[0][0]*B.c[0][1] + A.c[0][1]*B.c[1][1];
  res.c[1][1] = A.c[1][0]*B.c[0][1] + A.c[1][1]*B.c[1][1];
  res.c[1][0] = A.c[1][0]*B.c[0][0] + A.c[1][1]*B.c[1][0];
  return res;
}

//matrix power 
template <int n, int m, typename T> 
#pragma transformer loop_function
matrix<n,m,T> operator ^ (const matrix<n,m,T> & A, const int pow) {
  matrix<n,m,T> res;
  res = 1;
  for (int i = 0; i < pow; i++){
    res *= A;
  }
  return res;
}

//matrix * scalar 
template <int n, int m, typename T> 
#pragma transformer loop_function
matrix<n,m,T> operator * (const matrix<n,m,T> & A, const T & B) {
  matrix<n,m,T> res;
  for (int i = 0; i < n; i++) for (int j = 0; j < m; j++){
    res.c[i][j] = A.c[i][j] * B;
  }
  return res;
}

//general matrix * matrix multiplication 
template <int n, int m, int p, typename T> 
#pragma transformer loop_function
matrix<n,p,T> operator * (const matrix<n,m,T> &A, const matrix<m,p,T> &B) {
  matrix<n,p,T> res;
  for (int i = 0; i < n; i++) for (int j = 0; j < p; j++){
    res.c[i][j] = 0;
    for (int k = 0; k < m; k++){
      res.c[i][j] += (A.c[i][k] * B.c[k][j]);
    }
  }
  return res;
}

//multiplication for matrix * transpose matrix  
template <int n, int m, int p, typename T> 
#pragma transformer loop_function
matrix<n,p,T> operator * (const matrix<n,m,T> & A, const transposeMatrix<p,m,T> & B) {
  matrix<n,p,T> res;
  for (int i = 0; i < n; i++) for (int j = 0; j < p; j++){
    res.c[i][j] = 0;
    for (int k = 0; k < m; k++){
      res.c[i][j] += (A.c[i][k]*B.ref.c[j][k]);
    }
  }
  return res;
}

//multiplication for transpose * matrix  
template <int n, int m, int p, typename T> 
#pragma transformer loop_function
matrix<n,p,T> operator * (const transposeMatrix<m,n,T> & A, const matrix<m,p,T> & B) {
  matrix<n,p,T> res;
  for (int i = 0; i < n; i++) for (int j = 0; j < p; j++){
    res.c[i][j] = 0;
    for (int k = 0; k < m; k++){
      res.c[i][j] += (A.ref.c[k][i]*B.c[k][j]);
    }
  }
  return res;
}


//transpose * transpose
template <int n, int m, int p, typename T> 
#pragma transformer loop_function
matrix<n,p,T> operator * (const transposeMatrix<m,n,T> & A, const transposeMatrix<p,m,T> & B) {
  matrix<n,p,T> res;
  for (int i = 0; i < n; i++) for (int j = 0; j < p; j++){
    res.c[i][j] = 0;
    for (int k = 0; k < m; k++){
      res.c[i][j] += (A.ref.c[k][i]*B.ref.c[j][k]);
    }
  }
  return res;
}

//multiplication for matrix * conjugate matrix  
template <int n, int m, int p, typename T> 
#pragma transformer loop_function
matrix<n,p,T> operator * (const matrix<n,m,T> & A, const conjugateMatrix<p,m,T> & B) {
  matrix<n,p,T> res;
  for (int i = 0; i < n; i++) for (int j = 0; j < p; j++){
    res.c[i][j] = 0;
    for (int k = 0; k < m; k++){
      res.c[i][j] += (A.c[i][k]*conj(B.ref.c[j][k]));
    }
  }
  return res;
}

//multiplication for conjugate * matrix  
template <int n, int m, int p, typename T> 
#pragma transformer loop_function
matrix<n,p,T> operator * (const conjugateMatrix<m,n,T> & A, const matrix<m,p,T> & B) {
  matrix<n,p,T> res;
  for (int i = 0; i < n; i++) for (int j = 0; j < p; j++){
    res.c[i][j] = 0;
    for (int k = 0; k < m; k++){
      res.c[i][j] += (conj(A.ref.c[k][i])*B.c[k][j]);
    }
  }
  return res;
}


//conjugate * conjugate
template <int n, int m, int p, typename T> 
#pragma transformer loop_function
matrix<n,m,T> operator * (const conjugateMatrix<m,n,T> & A, const conjugateMatrix<p,m,T> & B) {
  matrix<n,p,T> res;
  for (int i = 0; i < n; i++) for (int j = 0; j < p; j++){
    res.c[i][j] = 0;
    for (int k = 0; k < m; k++){
      res.c[i][j] += (conj(A.ref.c[k][i])*conj(B.ref.c[j][k]));
    }
  }
  return res;
}

//addition for matrix + conjugate matrix  
template <int n, int m, typename T> 
#pragma transformer loop_function
matrix<n,m,T> operator + (const matrix<n,m,T> & A, const conjugateMatrix<m,n,T> & B) {
  matrix<n,m,T> res;
  for (int i = 0; i < n; i++) for (int j = 0; j < m; j++){
    res.c[i][j] = A.c[i][j] + conj(B.ref.c[j][i]);
  }
  return res;
}

//addition for conjugate + matrix  
template <int n, int m, typename T> 
#pragma transformer loop_function
matrix<n,m,T> operator + (const conjugateMatrix<m,n,T> & A, const matrix<n,m,T> & B) {
  matrix<n,m,T> res;
  for (int i = 0; i < n; i++) for (int j = 0; j < m; j++){
    res.c[i][j] = conj(A.ref.c[j][i]) + B.c[i][j];
  }
  return res;
}

//addition for conjugate + conjugate
template <int n, int m, typename T> 
#pragma transformer loop_function
matrix<n,m,T> operator + (const conjugateMatrix<m,n,T> & A, const conjugateMatrix<n,m,T> & B) {
  matrix<n,m,T> res;
  for (int i = 0; i < n; i++) for (int j = 0; j < m; j++){
      res.c[i][j] = conj(A.ref.c[j][i]) + conj(B.ref.c[j][i]);
  }
  return res;
}

//subtraction for matrix - conjugate matrix  
template <int n, int m, typename T> 
#pragma transformer loop_function
matrix<n,m,T> operator - (const matrix<n,m,T> & A, const conjugateMatrix<m,n,T> & B) {
  matrix<n,m,T> res;
  for (int i = 0; i < n; i++) for (int j = 0; j < m; j++){
    res.c[i][j] = A.c[i][j] - conj(B.ref.c[j][i]);
  }
  return res;
}

//subtraction for conjugate - matrix  
template <int n, int m, typename T> 
#pragma transformer loop_function
matrix<n,m,T> operator - (const conjugateMatrix<m,n,T> & A, const matrix<n,m,T> & B) {
  matrix<n,m,T> res;
  for (int i = 0; i < n; i++) for (int j = 0; j < m; j++){
    res.c[i][j] = conj(A.ref.c[j][i]) - B.c[i][j];
  }
  return res;
}

//subtraction for conjugate - conjugate
template <int n, int m, typename T> 
#pragma transformer loop_function
matrix<n,m,T> operator - (const conjugateMatrix<m,n,T> & A, const conjugateMatrix<n,m,T> & B) {
  matrix<n,m,T> res;
  for (int i = 0; i < n; i++) for (int j = 0; j < m; j++){
      res.c[i][j] = conj(A.ref.c[j][i]) - conj(B.ref.c[j][i]);
  }
  return res;
}

//dot product definitions for vectors
template<int n, typename T> 
#pragma transformer loop_function
T operator* (const matrix<1, n, T> & vecA, const matrix<n, 1, T> & vecB) {
  T result = (0.0);
  for (int i = 0; i < n; i++){
    result += vecA.c[0][i]*(conj(vecB.c[i][0]));
  }
  return result;
}

template<int n, typename T> 
#pragma transformer loop_function
T operator* (const matrix<1, n, T> & vecA, const matrix<1, n, T> & vecB) {
  T result = (0.0);
  for (int i = 0; i < n; i++){
    result += vecA.c[0][i]*(conj(vecB.c[0][i]));
  }
  return result;
}

template<int n, typename T> 
#pragma transformer loop_function
T operator* (const matrix<n, 1, T> & vecA, const matrix<n, 1, T> & vecB) {
  T result; 
  result=0;
  for (int i = 0; i < n; i++){
    result += vecA.c[i][0]*(conj(vecB.c[i][0]));
  }
  return result;
}

//component wise addition
template <int n, int m, typename T> 
#pragma transformer loop_function
matrix<n,m,T> operator+ (const matrix<n,m,T> &A, const matrix<n,m,T> &B) {
  matrix<n,m,T> res;
  for (int i=0; i<n; i++) for (int j=0; j<n; j++) {
    res.c[i][j] =  A.c[i][j] + B.c[i][j];
  }
  return res;
}

//component wise subtraction
template <int n, int m, typename T> 
#pragma transformer loop_function
matrix<n,m,T> operator- (const matrix<n,m,T> &A, const matrix<n,m,T> &B) {
  matrix<n,m,T> res;
  for (int i=0; i<n; i++) for (int j=0; j<n; j++) {
    res.c[i][j] =  A.c[i][j] - B.c[i][j];
  }
  return res;
}

// multiplication by a scalar
template <int n, int m, typename T, typename scalart, std::enable_if_t<is_arithmetic<scalart>::value, int> = 0 > 
#pragma transformer loop_function
matrix<n,m,T> operator* (const matrix<n,m,T> &A, const scalart s) {
  matrix<n,m,T> res;
  for (int i=0; i<n; i++) for (int j=0; j<n; j++) {
    res.c[i][j] = s * A.c[i][j];
  }
  return res;
}

template <int n, int m, typename T, typename scalart, std::enable_if_t<is_arithmetic<scalart>::value, int> = 0 > 
#pragma transformer loop_function
matrix<n,m,T> operator/ (const matrix<n,m,T> &A, const scalart s) {
  matrix<n,m,T> res;
  for (int i=0; i<n; i++) for (int j=0; j<n; j++) {
    res.c[i][j] = s / A.c[i][j];
  }
  return res;
}

template <int n, int m, typename T, typename scalart, std::enable_if_t<is_arithmetic<scalart>::value, int> = 0 > 
#pragma transformer loop_function
matrix<n,m,T> operator*(const scalart s, const matrix<n,m,T> &A) {
  return operator*(A,s);
}


template <int n, int m, typename T>
#pragma transformer loop_function
std::ostream& operator<<(std::ostream &strm, const matrix<n,m,T> &A) {
  for (int i=0; i<n; i++){
    strm << "\n"; 
    for (int j=0; j<n; j++) {
      strm << " " << A.c[i][j] << " "; 
    }
    strm << "\n"; 
  }
  strm << "\n"; 
  return strm;
}

template<int n, int m, typename T> 
inline transposeMatrix<n,m,T> trans(matrix<n,m,T> & ref){
  transposeMatrix<n,m,T> result(ref);
  return result;
}

template<int n, int m, typename T> 
inline conjugateMatrix<n,m,T> conj(matrix<n,m,T> & ref){
  conjugateMatrix<n,m,T> result(ref);
  return result;
}

template<int n, int m, typename T>
inline double norm_sq(matrix<n,m,T> & rhs){
    double result = 0.0;
    for (int i=0; i<n; i++) for (int j=0; j<m; j++) {
      result += norm_sq(rhs.c[i][j]);
    }
    return result;
  }

#endif<|MERGE_RESOLUTION|>--- conflicted
+++ resolved
@@ -4,7 +4,6 @@
 #include "../datatypes/cmplx.h"
 #include "operations.h"
 
-<<<<<<< HEAD
 //forward decl 
 template <const int n, const int m, typename T>
 class matrix;
@@ -19,33 +18,6 @@
     conjugateMatrix(){}
     conjugateMatrix<n,m,T> & operator = (const conjugateMatrix & rhs){}
 };
-=======
-//--- conjugation for general type T -> template specialized for complex types
-
-template<typename T>
-#pragma transformer loop_function
-inline T typeConj(T val){
-  return val; 
-}
-
-template<typename Accuracy> 
-#pragma transformer loop_function
-inline cmplx<Accuracy> typeConj(cmplx<Accuracy> val){
-  return val.conj();
-}
-
-template<typename T>
-#pragma transformer loop_function
-inline auto type_norm_sq(T val){
-  return val*val;
-}
-
-template<typename T> 
-#pragma transformer loop_function
-inline auto type_norm_sq(cmplx<T> val){
-  return val.norm_sq();
-}
->>>>>>> 525dd88b
 
 //transpose matrix class for special ops
 template <const int n, const int m, typename T>
@@ -79,8 +51,6 @@
     return *this;
   }
 
-<<<<<<< HEAD
-=======
 
   //copy constructor from scalar  
   template <typename scalart, std::enable_if_t<is_arithmetic<scalart>::value, int> = 0 >  
@@ -93,7 +63,6 @@
     }
   }
 
->>>>>>> 525dd88b
   //*=, +=, -= operators
   #pragma transformer loop_function
   matrix<n,m,T> & operator+=(const matrix<n,m,T> & rhs){
@@ -181,16 +150,17 @@
   }
 
   #pragma transformer loop_function
-<<<<<<< HEAD
   matrix<n, m, T> & random(){
     for (int i=0; i<n; i++) for (int j=0; j<m; j++) {
       c[i][j] = static_cast<T>(hila_random());
-=======
+    }
+    return *this;
+  }
+
   auto norm_sq(){
     auto result = type_norm_sq(c[0][0]);
     for (int i=0; i<n; i++) for (int j=0; j<m; j++) if(i>0&&j>0) {
       result += type_norm_sq(c[i][j]);
->>>>>>> 525dd88b
     }
     return *this;
   }
