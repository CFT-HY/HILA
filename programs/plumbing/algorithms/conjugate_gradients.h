#ifndef CG_ALG
#define CG_ALG

///////////////////////////////////////////////////////
/// Generalized Conjugate gradient algorithm for fields
///
/// Idea is to solve for field2 in the equation 
/// field1 = operator * field2 where operator can be a 
/// staggered dirac operator or something else. 
///////////////////////////////////////////////////////


#include <sstream>
#include<iostream>

constexpr int CG_DEFAULT_MAXITERS = 10000;
constexpr double CG_DEFAULT_ACCURACY = 1e-10;


<<<<<<< HEAD
// Implement the apply function of the conjugate gradient operator
template<typename vector, typename op>
void GG_invert(vector &in, vector &out, op &M,
  double accuracy, int max_iters, parity par)
{
  vector r, p, Dp, DDp;
  r.copy_boundary_condition(in);
  p.copy_boundary_condition(in);
  Dp.copy_boundary_condition(in);
  DDp.copy_boundary_condition(in);
  double pDp = 0, rr = 0, rrnew = 0, rr_start=0;
  double alpha, beta;
  double target_rr, source_norm=0;
  
  onsites(par){
    source_norm += norm_squared(in[X]);
  }
        
  target_rr = accuracy*accuracy * source_norm;

  M.apply(out, Dp);
  M.dagger(Dp, DDp);
  onsites(par){
      r[X] = in[X] - DDp[X];
      p[X] = r[X];
  }

  onsites(par){
      rr += r[X].rdot(r[X]);
  }
  rr_start = rr;

  for (int i = 0; i < max_iters; i++){
    pDp=rrnew=0;
    M.apply(p, Dp);
    M.dagger(Dp, DDp);
    onsites(par){
        pDp += p[X].rdot(DDp[X]);
    }

    alpha=rr/pDp;

    onsites(par){
        out[X] = out[X] + alpha*p[X];
        r[X] = r[X] - alpha*DDp[X];
    }
    onsites(par){ 
        rrnew += r[X].rdot(r[X]);
    }
    #ifdef DEBUG_CG
    printf("CG iter %d, node %d, %g %g %g %g\n", i, mynode(), rrnew, rr_start, target_rr, pDp);
    #endif
    if( rrnew < target_rr ){
      //printf("CG completed in %d iterations, accuracy %g\n", i, sqrt(rrnew/source_norm));
      return;
    }
    beta = rrnew/rr;
    p[par] = beta*p[X] + r[X];
    rr = rrnew;
  }
  
  output0 << "WARNING: Maximum iterations exceeded in conjugate gradient\n";

}


=======
>>>>>>> 5c5370d3
/// The conjugate gradient operator. Applies square the inverse of an operator on a vector
template<typename Op>
class CG{
  private:
    // The operator to invert
    Op & M; 
    // desired relative accuracy
    double accuracy = CG_DEFAULT_ACCURACY; 
    // maximum number of iterations
    double maxiters = CG_DEFAULT_MAXITERS;
  public:

    using vector_type = typename Op::vector_type;

    // Constructor: iniialize the operator
    CG(Op & op) : M(op) {};
    CG(Op & op, double _accuracy) : M(op) {accuracy = _accuracy;};
    CG(Op & op, double _accuracy, int _maxiters) : M(op) 
    {accuracy = _accuracy; maxiters=_maxiters;};


    void apply(field<vector_type> &in, field<vector_type> &out)
    {
      field<vector_type> r, p, Dp, DDp;
      r.copy_boundary_condition(in);
      p.copy_boundary_condition(in);
      Dp.copy_boundary_condition(in);
      DDp.copy_boundary_condition(in);
      double pDp = 0, rr = 0, rrnew = 0, rr_start=0;
      double alpha, beta;
      double target_rr, source_norm=0;

      onsites(M.par){
        source_norm += norm_squared(in[X]);
      }

      target_rr = accuracy*accuracy * source_norm;

      M.apply(out, Dp);
      M.dagger(Dp, DDp);
      onsites(M.par){
        r[X] = in[X] - DDp[X];
        p[X] = r[X];
      }

      onsites(M.par){
        rr += norm_squared(r[X]);
      }
      rr_start = rr;

      for (int i = 0; i < maxiters; i++){
        pDp=rrnew=0;
        M.apply(p, Dp);
        M.dagger(Dp, DDp);
        onsites(M.par){
          pDp += norm_squared(Dp[X]);
        }

        alpha=rr/pDp;

        onsites(M.par){
          out[X] = out[X] + alpha*p[X];
          r[X] = r[X] - alpha*DDp[X];
        }
        onsites(M.par){ 
          rrnew += norm_squared(r[X]);
        }
        #ifdef DEBUG_CG
        printf("CG iter %d, node %d, %g %g %g %g\n", i, mynode(), rrnew, rr_start, target_rr, pDp);
        #endif
        if( rrnew < target_rr )
            return;
        beta = rrnew/rr;
        p[M.par] = beta*p[X] + r[X];
        rr = rrnew;
      }

    }
};

#endif<|MERGE_RESOLUTION|>--- conflicted
+++ resolved
@@ -17,75 +17,6 @@
 constexpr double CG_DEFAULT_ACCURACY = 1e-10;
 
 
-<<<<<<< HEAD
-// Implement the apply function of the conjugate gradient operator
-template<typename vector, typename op>
-void GG_invert(vector &in, vector &out, op &M,
-  double accuracy, int max_iters, parity par)
-{
-  vector r, p, Dp, DDp;
-  r.copy_boundary_condition(in);
-  p.copy_boundary_condition(in);
-  Dp.copy_boundary_condition(in);
-  DDp.copy_boundary_condition(in);
-  double pDp = 0, rr = 0, rrnew = 0, rr_start=0;
-  double alpha, beta;
-  double target_rr, source_norm=0;
-  
-  onsites(par){
-    source_norm += norm_squared(in[X]);
-  }
-        
-  target_rr = accuracy*accuracy * source_norm;
-
-  M.apply(out, Dp);
-  M.dagger(Dp, DDp);
-  onsites(par){
-      r[X] = in[X] - DDp[X];
-      p[X] = r[X];
-  }
-
-  onsites(par){
-      rr += r[X].rdot(r[X]);
-  }
-  rr_start = rr;
-
-  for (int i = 0; i < max_iters; i++){
-    pDp=rrnew=0;
-    M.apply(p, Dp);
-    M.dagger(Dp, DDp);
-    onsites(par){
-        pDp += p[X].rdot(DDp[X]);
-    }
-
-    alpha=rr/pDp;
-
-    onsites(par){
-        out[X] = out[X] + alpha*p[X];
-        r[X] = r[X] - alpha*DDp[X];
-    }
-    onsites(par){ 
-        rrnew += r[X].rdot(r[X]);
-    }
-    #ifdef DEBUG_CG
-    printf("CG iter %d, node %d, %g %g %g %g\n", i, mynode(), rrnew, rr_start, target_rr, pDp);
-    #endif
-    if( rrnew < target_rr ){
-      //printf("CG completed in %d iterations, accuracy %g\n", i, sqrt(rrnew/source_norm));
-      return;
-    }
-    beta = rrnew/rr;
-    p[par] = beta*p[X] + r[X];
-    rr = rrnew;
-  }
-  
-  output0 << "WARNING: Maximum iterations exceeded in conjugate gradient\n";
-
-}
-
-
-=======
->>>>>>> 5c5370d3
 /// The conjugate gradient operator. Applies square the inverse of an operator on a vector
 template<typename Op>
 class CG{
