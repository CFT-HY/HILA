#ifndef CG_ALG
#define CG_ALG

///////////////////////////////////////////////////////
/// Generalized Conjugate gradient algorithm for fields
///
/// Idea is to solve for field2 in the equation 
/// field1 = operator * field2 where operator can be a 
/// staggered dirac operator or something else. 
///////////////////////////////////////////////////////

#include<iostream>

constexpr int CG_DEFAULT_MAXITERS = 10000;
constexpr double CG_DEFAULT_ACCURACY = 1e-8;


// Implement the apply function of the conjugate gradient operator
template<typename vector, typename op>
void GG_invert(vector &in, vector &out, op &M,
  double accuracy, int max_iters, parity par)
{
  vector r, p, Dp, DDp;
  double pDp = 0, rr = 0, rrnew = 0, rr_start=0;
  double alpha, beta;
  double target_rr, source_norm=0;
<<<<<<< HEAD
  double accuracy = 1e-12;
=======
>>>>>>> c116848b
  
  onsites(par){
    source_norm += norm_squared(in[X]);
  }
        
  target_rr = accuracy*accuracy * source_norm;

  M.apply(out, Dp);
  M.dagger(Dp, DDp);
  onsites(par){
      r[X] = in[X] - DDp[X];
      p[X] = r[X];
  }

  onsites(par){
      rr += r[X].rdot(r[X]);
  }
  rr_start = rr;

  for (int i = 0; i < max_iters; i++){
    pDp=rrnew=0;
    M.apply(p, Dp);
    M.dagger(Dp, DDp);
    onsites(par){
        pDp += p[X].rdot(DDp[X]);
    }

    alpha=rr/pDp;

    onsites(par){
        out[X] = out[X] + alpha*p[X];
        r[X] = r[X] - alpha*DDp[X];
    }
    onsites(par){ 
        rrnew += r[X].rdot(r[X]);
    }
    #ifdef DEBUG_CG
    printf("CG iter %d, node %d, %g %g %g %g\n", i, mynode(), rrnew, rr_start, target_rr, pDp);
    #endif
    if( rrnew < target_rr ){
      //printf("CG completed in %d iterations, accuracy %g\n", i, sqrt(rrnew/source_norm));
      return;
    }
    beta = rrnew/rr;
    p[par] = beta*p[X] + r[X];
    rr = rrnew;
  }

  output0 << "WARNING: Maximum iterations exceeded in conjugate gradient\n";

}


/// The conjugate gradient operator. Applies square the inverse of an operator on a vector
template<typename Op>
class CG{
  private:
    // The operator to invert
    Op & M; 
    // desired relative accuracy
    double accuracy = CG_DEFAULT_ACCURACY; 
    // maximum number of iterations
    double maxiters = CG_DEFAULT_MAXITERS;
    parity par = ALL;
  public:

    using vector_type = typename Op::vector_type;

    // Constructor: iniialize the operator
    CG(Op & op) : M(op) {};
    CG(Op & op, parity p) : M(op) {par=p;};
    CG(Op & op, double _accuracy) : M(op) {accuracy = _accuracy;};
    CG(Op & op, double _accuracy, parity p) : M(op) {accuracy = _accuracy; par=p;};
    CG(Op & op, double _accuracy, int _maxiters, parity p) : M(op) 
    {accuracy = _accuracy; maxiters=_maxiters; par=p;};

    void apply(field<vector_type> &in, field<vector_type> &out)
    {
      GG_invert(in, out, M, accuracy, maxiters, par);
    }
};

#endif<|MERGE_RESOLUTION|>--- conflicted
+++ resolved
@@ -24,10 +24,6 @@
   double pDp = 0, rr = 0, rrnew = 0, rr_start=0;
   double alpha, beta;
   double target_rr, source_norm=0;
-<<<<<<< HEAD
-  double accuracy = 1e-12;
-=======
->>>>>>> c116848b
   
   onsites(par){
     source_norm += norm_squared(in[X]);
