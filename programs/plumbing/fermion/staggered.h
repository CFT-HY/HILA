--- conflicted
+++ resolved
@@ -96,13 +96,8 @@
     out[dir][par] = -sign * 0.5 *
       staggered_eta[dir][X] * chi[X+dir].outer_product(psi[X]);
     out[dir][opp_parity(par)] = out[dir][X] + sign*0.5 *
-<<<<<<< HEAD
-       staggered_eta[dir][X] * psi[X+dir].outer_product(chi[X]);
-    
-=======
       staggered_eta[dir][X+dir] * psi[X+dir].outer_product(chi[X]);
 
->>>>>>> 5c5370d3
     out[dir][ALL] = gauge[dir][X]*out[dir][X];
   }
 }
