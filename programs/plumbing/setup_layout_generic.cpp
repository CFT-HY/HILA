/// Setup layout does the node division.  This version
/// first tries an even distribution, with equally sized
/// nodes, and if that fails allows slightly different
/// node sizes.  

#include "../plumbing/globals.h"

/***************************************************************/

/* number of primes to be used in factorization */
#define NPRIMES 9
const static int prime[NPRIMES] = {2,3,5,7,11,13,17,19,23};

/* Set up now squaresize and nsquares - arrays 
 * Print info to outf as we proceed 
 */

void lattice_struct::setup_layout()
{
  int nfactors[NPRIMES];
  coordinate_vector nodesiz;

  output0 << "------------------------------------------------------------\n";
  output0 << "LAYOUT: lattice size  ";
  foralldir(d) {
    if (d != 0) output0 << " x ";
    output0 << size(d);
  }
  output0 << "  =  " << l_volume << " sites\n";
  output0 << "Dividing to " << numnodes() << " nodes\n";

  //Factorize the node number in primes
  // These factors must be used in slicing the lattice!
  int nn = numnodes();

  int i = nn; 
  for (int n=0; n<NPRIMES; n++) {
    nfactors[n] = 0;
    while (i%prime[n] == 0) { i/=prime[n]; nfactors[n]++; }
  }
  if (i != 1) {
    output0 << "Cannot factorize " << nn << " nodes with primes up to " 
            << prime[NPRIMES-1] << '\n';
    finishrun();
  }
<<<<<<< HEAD
  
  for (i=0; i<NDIM; i++) {
    nodesiz[i] = size(i);
    nodes.n_divisions[i] = 1;
  }
  
  for (int n=NPRIMES-1; n>=0; n--) for(i=0; i<nfactors[n]; i++) {
    /* figure out which direction to divide -- start from the largest prime, because
     * we don't want this to be last divisor! (would probably wind up with size 1) 
     */

    // find largest divisible dimension of h-cubes - start from last, because 
    // SF and spatial FFT.
    for (msize=1,dir=0; dir<NDIM; dir++)
      if (nodesiz[dir] > msize && nodesiz[dir]%prime[n] == 0 ) msize = nodesiz[dir];

    // if one direction with largest dimension has already been
    // divided, divide it again.  Otherwise divide first direction
    // with largest dimension. 

    // Switch here to first divide along t-direction, in
    // order to 
    // a) minimize spatial blocks, for FFT
    // b) In sf t-division is cheaper (1 non-communicating slice)
    
    for (dir=NDIM-1; dir>=0; dir--)
      if (nodesiz[dir]==msize && nodes.n_divisions[dir]>1 && 
          nodesiz[dir]%prime[n] == 0) break;
=======

  int remainder = l_volume % nn;   // remainder = 0 even division

  // strategy: try to increase the box size to one of the directions until rem = 0
  // find the optimal direction to do it
  // Use simple heuristic: take the dim with the least amount of added "ghost sites"

  coordinate_vector ghosts, nsize;
  foralldir(d) {
    int cosize = l_volume / size(d);
    int n = size(d);
    while ( (n*cosize) % nn != 0 ) n++;  // virtual size can be odd
    // now nsize is the new would-be size 
    ghosts[d] = (n-size(d))*cosize;
    nsize[d] = n;
  }
>>>>>>> 866f1e7b

  int mdir = 0;
  bool secondtime = false;
  do {
    // try the division a couple of times, if the 1st fails

    foralldir(j) if (ghosts[mdir] > ghosts[j]) mdir = j;
    // mdir is the direction where we do uneven division (if done)
    // output0 << "MDIR " << mdir << " ghosts mdir " << ghosts[mdir] << " nsize " << nsize[mdir] << '\n';

    foralldir(i) {
      nodesiz[i] = (i == mdir) ? nsize[i] : size(i);   // start with ghosted lattice size
      nodes.n_divisions[i] = 1;
    }
    
    for (int n=NPRIMES-1; n>=0; n--) for(i=0; i<nfactors[n]; i++) {
      // figure out which direction to divide -- start from the largest prime, because
      // we don't want this to be last divisor! (would probably wind up with size 1) 
        
      // find largest divisible dimension of h-cubes - start from last, because 
      int msize = 1, dir;
      for (dir=0; dir<NDIM; dir++)
        if (nodesiz[dir] > msize && nodesiz[dir]%prime[n] == 0 ) msize = nodesiz[dir];

      // if one direction with largest dimension has already been
      // divided, divide it again.  Otherwise divide first direction
      // with largest dimension. 

      // Switch here to first divide along t-direction, in
      // order to 
      // a) minimize spatial blocks
      // b) In sf t-division is cheaper (1 non-communicating slice)
      
      for (dir=NDIM-1; dir>=0; dir--)
        if (nodesiz[dir]==msize && nodes.n_divisions[dir]>1 && 
            nodesiz[dir]%prime[n] == 0) break;

      // If not previously sliced, take one direction to slice
      if (dir < 0) for (dir=NDIM-1; dir>=0; dir--)
        if( nodesiz[dir]==msize && nodesiz[dir]%prime[n] == 0) break;

      if (dir < 0) {
        // This cannot happen
        output0 << "CANNOT HAPPEN! in setup_layout_generic.c\n";
        finishrun();
      }

      // Now slice it
      nodesiz[dir] /= prime[n]; 
      nodes.n_divisions[dir] *= prime[n];
    } 

    // now check that the div makes sens
    bool fail = false;
    foralldir(dir) 
      if (nodesiz[dir] < 3) fail = true;  // don't allow nodes of size 1 or 2
    if (fail && !secondtime) {
      secondtime = true;
      ghosts[mdir] = 1<<28;   // this short-circuits direction mdir, some other taken next
    } else if (fail) {
      output0 << "Could not successfully lay out the lattice with " << numnodes() << " nodes\n";
      finishrun();
    }

<<<<<<< HEAD
    /* Now slice it */
    nodesiz[dir] /= prime[n]; nodes.n_divisions[dir] *= prime[n];

  }
=======
  } while (secondtime);
>>>>>>> 866f1e7b
  
  // set up struct nodes variables
  nodes.number = numnodes();
  foralldir(dir) {
    nodes.divisors[dir].resize(nodes.n_divisions[dir]+1);
<<<<<<< HEAD
    // trivial, evenly spaced divisors -- note: last element == size(dir)
    for (int i=0; i<=nodes.n_divisions[dir]; i++) 
      nodes.divisors[dir].at(i) = i*nodesiz[dir];
=======
    // Node divisors: note, this MUST BE compatible with
    // node_rank in lattice.cpp
    // to be sure, we use naively the same method than in node_rank
    // last element will be size(dir), for convenience
    int n=-1;
    for (int i=0; i<=size(dir); i++) if ((i*nodes.n_divisions[dir])/size(dir) != n) {
      ++n;
      nodes.divisors[dir][n] = i;
    }
    // output0 << "Divisors ";
    // for (int i=0;i<nodes.n_divisions[dir]; i++) output0 << nodes.divisors[dir][i] << " ";
    // output0 << '\n';
  }


  // Now division done - check how good it is
  int ghost_slices = nsize[mdir] - size(mdir);
  if (ghost_slices > 0) {
    output0 << "\nUsing uneven node division to direction " << mdir << ":\n";
    output0 << "Lengths: " << nodes.n_divisions[mdir]-ghost_slices << " * (" 
            << nodesiz[mdir] << " sites) + " << ghost_slices << " * ("
            << nodesiz[mdir]-1 << " sites)\n";
    output0 << "Divisions: ";
    for (int i=0; i<nodes.n_divisions[mdir]; i++) {
      if (i>0) output0 << " - ";
      output0 << nodes.divisors[mdir][i+1] - nodes.divisors[mdir][i];
    }
    output0 << "\nFilling efficiency: " << (100.0*size(mdir))/nsize[mdir] << "%\n";

    if (ghost_slices > nodes.n_divisions[mdir]/2) 
      output0 << "NOTE: number of smaller nodes > large nodes \n";
>>>>>>> 866f1e7b
  }
  
  // this was numnodes() > 1
  if (1) {   
    output0 << "\nSites on node: ";
    foralldir(dir) {
      if (dir > 0) output0 << " x ";
      if (dir == mdir && ghost_slices > 0)
        output0 << '(' << nodesiz[dir]-1 << '-' << nodesiz[dir] << ')';
      else
        output0 << nodesiz[dir];
    }
    int ns = 1;
    foralldir(dir) ns *= nodesiz[dir];
    if (ghost_slices > 0) {
      int ns2 = ns*(nodesiz[mdir]-1)/nodesiz[mdir];
      output0 << "  =  " << ns2 << " - " << ns << '\n';
    } else {
      output0 << "  =  " << ns << '\n';
    }

    output0 << "Processor layout: ";
    foralldir(dir) {
      if (dir > 0) output0 << " x ";
      output0 << nodes.n_divisions[dir];
    }
    output0 << "  =  " << numnodes() << " nodes\n";
  }
    
  #ifdef USE_MPI
  // For MPI, remap the nodes for periodic torus
  // in the desired manner 
  // we have at least 2 options:
  // map_node_layout_trivial.c
  // map_node_layout_block2.c - for 2^n n.n. blocks
  
  nodes.create_remap();
<<<<<<< HEAD
  
  if (mynode() == 0) {
    output0 << "\n Sites on node: ";
    foralldir(dir) {
      if (dir > 0) { output0 << " x "; }
      output0 << nodesiz[dir];
    }
    output0 << "\n Processor layout: ";
    foralldir(dir) {
      if (dir > 0) { output0 << " x "; }
      output0 << nodes.n_divisions[dir];
    }
    output0 << '\n';
  }
  #endif
=======

  #endif  

  output0 << "------------------------------------------------------------\n\n";

>>>>>>> 866f1e7b
}<|MERGE_RESOLUTION|>--- conflicted
+++ resolved
@@ -43,36 +43,6 @@
             << prime[NPRIMES-1] << '\n';
     finishrun();
   }
-<<<<<<< HEAD
-  
-  for (i=0; i<NDIM; i++) {
-    nodesiz[i] = size(i);
-    nodes.n_divisions[i] = 1;
-  }
-  
-  for (int n=NPRIMES-1; n>=0; n--) for(i=0; i<nfactors[n]; i++) {
-    /* figure out which direction to divide -- start from the largest prime, because
-     * we don't want this to be last divisor! (would probably wind up with size 1) 
-     */
-
-    // find largest divisible dimension of h-cubes - start from last, because 
-    // SF and spatial FFT.
-    for (msize=1,dir=0; dir<NDIM; dir++)
-      if (nodesiz[dir] > msize && nodesiz[dir]%prime[n] == 0 ) msize = nodesiz[dir];
-
-    // if one direction with largest dimension has already been
-    // divided, divide it again.  Otherwise divide first direction
-    // with largest dimension. 
-
-    // Switch here to first divide along t-direction, in
-    // order to 
-    // a) minimize spatial blocks, for FFT
-    // b) In sf t-division is cheaper (1 non-communicating slice)
-    
-    for (dir=NDIM-1; dir>=0; dir--)
-      if (nodesiz[dir]==msize && nodes.n_divisions[dir]>1 && 
-          nodesiz[dir]%prime[n] == 0) break;
-=======
 
   int remainder = l_volume % nn;   // remainder = 0 even division
 
@@ -89,7 +59,6 @@
     ghosts[d] = (n-size(d))*cosize;
     nsize[d] = n;
   }
->>>>>>> 866f1e7b
 
   int mdir = 0;
   bool secondtime = false;
@@ -154,24 +123,12 @@
       finishrun();
     }
 
-<<<<<<< HEAD
-    /* Now slice it */
-    nodesiz[dir] /= prime[n]; nodes.n_divisions[dir] *= prime[n];
-
-  }
-=======
   } while (secondtime);
->>>>>>> 866f1e7b
   
   // set up struct nodes variables
   nodes.number = numnodes();
   foralldir(dir) {
     nodes.divisors[dir].resize(nodes.n_divisions[dir]+1);
-<<<<<<< HEAD
-    // trivial, evenly spaced divisors -- note: last element == size(dir)
-    for (int i=0; i<=nodes.n_divisions[dir]; i++) 
-      nodes.divisors[dir].at(i) = i*nodesiz[dir];
-=======
     // Node divisors: note, this MUST BE compatible with
     // node_rank in lattice.cpp
     // to be sure, we use naively the same method than in node_rank
@@ -203,7 +160,6 @@
 
     if (ghost_slices > nodes.n_divisions[mdir]/2) 
       output0 << "NOTE: number of smaller nodes > large nodes \n";
->>>>>>> 866f1e7b
   }
   
   // this was numnodes() > 1
@@ -241,27 +197,9 @@
   // map_node_layout_block2.c - for 2^n n.n. blocks
   
   nodes.create_remap();
-<<<<<<< HEAD
-  
-  if (mynode() == 0) {
-    output0 << "\n Sites on node: ";
-    foralldir(dir) {
-      if (dir > 0) { output0 << " x "; }
-      output0 << nodesiz[dir];
-    }
-    output0 << "\n Processor layout: ";
-    foralldir(dir) {
-      if (dir > 0) { output0 << " x "; }
-      output0 << nodes.n_divisions[dir];
-    }
-    output0 << '\n';
-  }
-  #endif
-=======
 
   #endif  
 
   output0 << "------------------------------------------------------------\n\n";
 
->>>>>>> 866f1e7b
 }