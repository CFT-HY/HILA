--- conflicted
+++ resolved
@@ -157,8 +157,8 @@
       }
 
       /// Gather a list of elements to a single node
-      void gather_elements(char * buffer, std::vector<coordinate_vector> coord_list, int root=0) const;
-      void send_elements(char * buffer, std::vector<coordinate_vector> coord_list, int  root=0);
+      void gather_elements(T * buffer, std::vector<coordinate_vector> coord_list, int root=0) const;
+      void send_elements(T * buffer, std::vector<coordinate_vector> coord_list, int  root=0);
 
       /// get the receive buffer pointer for the communication.    
       T * get_receive_buffer( direction d, parity par,
@@ -903,11 +903,7 @@
   }
   
   std::vector<T> send_buffer(index_list.size());
-<<<<<<< HEAD
-  payload.gather_elements((char*) send_buffer.data(), index_list.data(), send_buffer.size(), lattice);
-=======
-  payload.gather_elements((T*) send_buffer.data(), index_list, lattice);
->>>>>>> b68b588c
+  payload.gather_elements((T*) send_buffer.data(), index_list.data(), send_buffer.size(), lattice);
   if(mynode() != root && node_list[mynode()] > 0){
     MPI_Send((char*) send_buffer.data(), node_list[mynode()]*sizeof(T), MPI_BYTE, root, mynode(), MPI_COMM_WORLD);
   }
@@ -941,11 +937,7 @@
   }
 
   std::vector<T> recv_buffer(index_list.size());
-<<<<<<< HEAD
-  payload.gather_elements((char*) recv_buffer.data(), index_list.data(), recv_buffer.size(), lattice);
-=======
-  payload.gather_elements((T*) recv_buffer.data(), index_list, lattice);
->>>>>>> b68b588c
+  payload.gather_elements((T*) recv_buffer.data(), index_list.data(), recv_buffer.size(), lattice);
   if(mynode() != root && node_list[mynode()] > 0){
     MPI_Status status;
     MPI_Recv((char*) recv_buffer.data(), node_list[mynode()]*sizeof(T), MPI_BYTE, root, mynode(), MPI_COMM_WORLD, &status);
@@ -960,11 +952,7 @@
       buffer += node_list[n]*sizeof(T);
     }
   }
-<<<<<<< HEAD
-  payload.place_elements((char*) recv_buffer.data(), index_list.data(), recv_buffer.size(), lattice);
-=======
-  payload.place_elements((T*) recv_buffer.data(), index_list, lattice);
->>>>>>> b68b588c
+  payload.place_elements((T*) recv_buffer.data(), index_list.data(), recv_buffer.size(), lattice);
 }
 
 
@@ -972,32 +960,24 @@
 
 
 template<typename T>
-void field<T>::field_struct::gather_elements(char * buffer, std::vector<coordinate_vector> coord_list, int root) const {
+void field<T>::field_struct::gather_elements(T * buffer, std::vector<coordinate_vector> coord_list, int root) const {
   std::vector<unsigned> index_list;
   for(coordinate_vector c : coord_list){
     index_list.push_back(lattice->site_index(c));
   }
   
-<<<<<<< HEAD
   payload.gather_elements(buffer, index_list.data(), index_list.size(), lattice);
-=======
-  payload.gather_elements((T*)buffer, index_list, lattice);
->>>>>>> b68b588c
-}
-
-
-template<typename T>
-void field<T>::field_struct::send_elements(char * buffer, std::vector<coordinate_vector> coord_list, int root) {
+}
+
+
+template<typename T>
+void field<T>::field_struct::send_elements(T * buffer, std::vector<coordinate_vector> coord_list, int root) {
   std::vector<unsigned> index_list;
   for(coordinate_vector c : coord_list){
     index_list.push_back(lattice->site_index(c));
   }
   
-<<<<<<< HEAD
   payload.place_elements(buffer, index_list.data(), index_list.size(), lattice);
-=======
-  payload.place_elements((T*)buffer, index_list, lattice);
->>>>>>> b68b588c
 }
 
 #endif
