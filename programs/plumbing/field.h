--- conflicted
+++ resolved
@@ -724,193 +724,5 @@
 #endif
 
 
-<<<<<<< HEAD
-=======
-
-
-
-
-#ifdef VECTORIZED
-
-#ifdef USE_MPI
-/// Vectorized implementation of fetching boundary elements
-/* Gathers sites at the boundary that need to be communicated to neighbours */
-template<typename T>
-void field<T>::field_struct::gather_comm_elements(char * buffer, lattice_struct::comm_node_struct to_node, parity par) const {
-  for (int j=0; j<to_node.n_sites(par); j++) {
-    int index = to_node.site_index(j, par);
-    int v_index = lattice->vector_index[index];
-    auto element = get(lattice->lattice_index[index]);
-    auto pvector = (typename field_info<T>::vector_type*) (&element);
-
-    for( int e=0; e<field_info<T>::elements; e++ ){
-      auto basenumber = pvector[e].extract(v_index);
-      auto * number_buffer = (typename field_info<T>::base_type *) buffer;
-
-      number_buffer[j*field_info<T>::elements + e] = basenumber;
-    }
-  }
-}
-
-/// Vectorized implementation of setting boundary elements
-/* Sets the values the neighbour elements from the communication buffer */
-template<typename T>
-void field<T>::field_struct::scatter_comm_elements(char * buffer, lattice_struct::comm_node_struct from_node, parity par){
-  for (int j=0; j<from_node.n_sites(par); j++) {
-    int index = from_node.offset(par)+j;
-    int v_index = lattice->vector_index[index];
-    auto element = get(lattice->lattice_index[index]);
-    auto pvector = (typename field_info<T>::vector_type*) (&element);
-
-    for( int e=0; e<field_info<T>::elements; e++ ){
-      auto number_buffer = (typename field_info<T>::base_type *) buffer;
-      auto basenumber = number_buffer[j*field_info<T>::elements + e];
-
-      pvector[e].insert(v_index, basenumber);
-    }
-    set(element, lattice->lattice_index[index]);
-  }
-}
-
-#endif
-
-template<typename T>
-void field<T>::field_struct::set_local_boundary_elements(parity par){
-  constexpr int vector_size = field_info<T>::vector_size;
-  constexpr int elements = field_info<T>::elements;
-  using vectortype = typename field_info<T>::vector_type;
-  using basetype = typename field_info<T>::base_type;
-  // Loop over the boundary sites
-  for( vectorized_lattice_struct::halo_site hs: lattice->halo_sites )
-  if(par == ALL || par == hs.par ) {
-    int *perm = lattice->boundary_permutation[hs.dir];
-    //vectorized::permute<vector_size>(lattice->boundary_permutation[hs.dir], &temp, elements);
-    auto temp = get(hs.nb_index);
-    auto dest = payload.fieldbuf + lattice->sites + hs.halo_index;
-    vectortype * e = (vectortype*) &temp;
-    basetype * d = (basetype*) dest;
-    for( int v=0; v<elements; v++ ){
-      basetype t1[vector_size], t2[vector_size];
-      e[v].store(&(t1[0]));
-      for( int i=0; i<vector_size; i++ )
-         d[v*vector_size+i] =  t1[perm[i]];
-    }
-    //set(temp, lattice->sites + hs.halo_index);
-  }
-}
-
-
-
-#elif CUDA
-#ifndef TRANSFORMER // No need to touch these and transformer does not like cuda
-
-/* CUDA implementations */
-
-/// A kernel that gathers neighbour elements for communication (using the getter)
-template <typename T>
-__global__ void gather_comm_elements_kernel( field_storage<T> field, char *buffer, int * site_index, const int sites, const int field_alloc_size )
-{
-  int Index = threadIdx.x + blockIdx.x * blockDim.x;
-  if( Index < sites ) {
-    ((T*) buffer)[Index] = field.get(site_index[Index], field_alloc_size);
-  }
-}
-
-/// CUDA implementation of gather_comm_elements without CUDA aware MPI
-/// Gathers sites at the boundary that need to be communicated to neighbours
-template<typename T>
-void field<T>::field_struct::gather_comm_elements(char * buffer, lattice_struct::comm_node_struct to_node, parity par) const {
-  int *site_index, *d_site_index;
-  char * d_buffer;
-  int sites = to_node.n_sites(par);
-  
-  // Copy the list of boundary site indexes to the device
-  site_index = (int *)std::malloc( sites*sizeof(int) );
-  cudaMalloc( (void **)&(d_site_index), sites*sizeof(int));
-  for (int j=0; j<sites; j++) {
-    site_index[j] = to_node.site_index(j, par);
-  }
-  cudaMemcpy( d_site_index, site_index, sites*sizeof(int), cudaMemcpyHostToDevice );
-  std::free(site_index);
-
-  // Call the kernel to build the list of elements
-  cudaMalloc( (void **)&(d_buffer), sites*sizeof(T));
-  int N_blocks = sites/N_threads + 1; 
-  gather_comm_elements_kernel<<< N_blocks, N_threads >>>( payload, d_buffer, d_site_index, sites, lattice->field_alloc_size() );
-  
-  // Copy the result to the host
-  cudaMemcpy( buffer, d_buffer, sites*sizeof(T), cudaMemcpyDeviceToHost );
-
-  cudaFree(d_site_index);
-  cudaFree(d_buffer);
-}
-
-
-/// A kernel that scatters the neighbour sites received from a neihbour into 
-/// it's proper place (using the setter)
-template <typename T>
-__global__ void scatter_comm_elements_kernel( field_storage<T> field, char *buffer, const int offset, const int sites, const int field_alloc_size )
-{
-  int Index = threadIdx.x + blockIdx.x * blockDim.x;
-  if( Index < sites ) {
-    field.set( ((T*) buffer)[Index], offset + Index, field_alloc_size);
-  }
-}
-
-/// CUDA implementation of gather_comm_elements without CUDA aware MPI
-/// Sets the values the neighbour elements from the communication buffer 
-template<typename T>
-void field<T>::field_struct::scatter_comm_elements(char * buffer, lattice_struct::comm_node_struct from_node, parity par){
-  char * d_buffer;
-  int sites = from_node.n_sites(par);
-
-  // Allocate space and copy the buffer to the device
-  cudaMalloc( (void **)&(d_buffer), sites*sizeof(T));
-  cudaMemcpy( d_buffer, buffer, sites*sizeof(T), cudaMemcpyHostToDevice );
-
-  // Call the kernel to place the elements 
-  int N_blocks = sites/N_threads + 1; 
-  scatter_comm_elements_kernel<<< N_blocks, N_threads >>>( payload, d_buffer, from_node.offset(par), sites, lattice->field_alloc_size() );
-
-  cudaFree(d_buffer);
-}
-
-template<typename T>
-void field<T>::field_struct::set_local_boundary_elements(parity par){}
-
-#endif
-
-#else
-
-
-/// The standard (Non-CUDA) implementation of gather_comm_elements
-/* Gathers sites at the boundary that need to be communicated to neighbours */
-template<typename T>
-void field<T>::field_struct::gather_comm_elements(char * buffer, lattice_struct::comm_node_struct to_node, parity par) const {
-  for (int j=0; j<to_node.n_sites(par); j++) {
-    T element = get(to_node.site_index(j, par));
-    std::memcpy( buffer + j*sizeof(T), (char *) (&element), sizeof(T) );
-  }
-}
-/// The standard (Non-CUDA) implementation of scatter_comm_elements
-/* Sets the values the neighbour elements from the communication buffer */
-template<typename T>
-void field<T>::field_struct::scatter_comm_elements(char * buffer, lattice_struct::comm_node_struct from_node, parity par){
-  for (int j=0; j<from_node.n_sites(par); j++) {
-    T element = *((T*) ( buffer + j*sizeof(T) ));
-    set(element, from_node.offset(par)+j);
-  }
-}
-
-template<typename T>
-void field<T>::field_struct::set_local_boundary_elements(parity par){}
-
-
-#endif
-
-
-
-
->>>>>>> ee5783d8
 #endif // FIELD_H
 
