--- conflicted
+++ resolved
@@ -9,26 +9,12 @@
 
 inline void init_staggered_eta(field<double> staggered_eta[NDIM]){
   // Initialize the staggered eta field
-<<<<<<< HEAD
   foralldir(d){
     onsites(ALL){
       element<coordinate_vector> l = coordinates(X);
       element<int> sumcoord = 0;
       for(int d2=XUP;d2<d;d2++){
         sumcoord += l[d2];
-=======
-  if(!dirac_staggered_initialized){
-    foralldir(d){
-      onsites(ALL){
-        element<coordinate_vector> l =X.coordinates();
-        element<int> sumcoord = 0;
-        for(int d2=0;d2<d;d2++){
-          sumcoord += l[d];
-        }
-        // +1 if sumcoord divisible by 2, -1 otherwise
-        // If statements not yet implemented for vectors
-        staggered_eta[d][X] = (sumcoord%2)*2-1; 
->>>>>>> 866f1e7b
       }
       // +1 if sumcoord divisible by 2, -1 otherwise
       // If statements not yet implemented for vectors
@@ -86,12 +72,7 @@
 {
   // Start getting neighbours
   foralldir(dir){
-<<<<<<< HEAD
-    v_in.start_move(dir);
-=======
-    direction odir = opp_dir( (direction)dir );
     v_in.start_get(dir);
->>>>>>> 866f1e7b
   }
 
   // Apply the mass diagonally
@@ -145,43 +126,11 @@
     }
 
 
-<<<<<<< HEAD
+
     // Applies the operator to in
     void apply( const vector & in, vector & out){
       dirac_staggered_apply(gauge, mass, in, out, staggered_eta, vtemp);
-=======
 
-
-
-
-#if (NDIM==4)
-/// A staggered Dirac operator with one unrolled loop instead of
-/// loops for all directions. Used in benchmarks.
-template<typename mtype, typename vtype>
-void dirac_stagggered_4dim(
-  const mtype gauge[NDIM],
-  const double mass,
-  const vtype &v_in,
-  vtype &v_out)
-{
-  static field<double> eta[NDIM]; // The staggered phase
-  static vtype vtemp[NDIM]; // A temporary vector fields
-  static bool initialized = false;
-
-  // Initialize the staggered eta field
-  if(!initialized){
-    foralldir(d){
-      onsites(ALL){
-        element<coordinate_vector> l = X.coordinates();
-        element<int> sumcoord = 0;
-        for(int d2=0;d2<d;d2++){
-          sumcoord += l[d];
-        }
-        // +1 if sumcoord divisible by 2, -1 otherwise
-        // If statements not yet implemented for vectors
-        eta[d][X] = (sumcoord%2)*2-1; 
-      }
->>>>>>> 866f1e7b
     }
 
     // Applies the conjugate of the operator
