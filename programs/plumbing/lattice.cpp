


#include "../plumbing/globals.h"
#include "../plumbing/lattice.h"
#include "../plumbing/field.h"

<<<<<<< HEAD
void std_gather_test();
=======

void test_std_gathers();

>>>>>>> 866f1e7b

///***********************************************************
/// setup() lays out the lattice infrastruct, with neighbour arrays etc.

/// A list of all defined lattices
std::vector<lattice_struct*> lattices;


/// General lattice setup, including MPI setup
void lattice_struct::setup(int siz[NDIM], int &argc, char **argv) {
  // Add this lattice to the list 
  lattices.push_back( this );

  l_volume = 1;
  for (int i=0; i<NDIM; i++) {
    l_size[i] = siz[i];
    l_volume *= siz[i];
  }

#ifdef USE_MPI
  /* Initialize MPI */
  initialize_machine(argc, &argv);

  /* default comm is the world */
  mpi_comm_lat = MPI_COMM_WORLD;

  MPI_Comm_rank( lattices[0]->mpi_comm_lat, &this_node.rank );
  MPI_Comm_size( lattices[0]->mpi_comm_lat, &nodes.number );

#else 
  this_node.rank = 0;
  nodes.number = 1;
#endif

  setup_layout();

  setup_nodes();

  // set up the comm arrays 
  create_std_gathers();

  // Initialize wait_array structures - has to be after std gathers()
  initialize_wait_arrays();

  test_std_gathers();


}


#if NDIM==4
void lattice_struct::setup(int nx, int ny, int nz, int nt, int &argc, char **argv) {
  int s[NDIM] = {nx, ny, nz, nt};
  setup(s, argc, argv);
}
#elif NDIM==3
void lattice_struct::setup(int nx, int ny, int nz, int &argc, char **argv) {
  int s[NDIM] = {nx, ny, nz};
  setup(s, argc, argv);
}
#elif NDIM==2
void lattice_struct::setup(int nx, int ny, int &argc, char **argv) {
  int s[NDIM] = {nx, ny};
  setup(s, argc, argv);
}
#elif NDIM==1
void lattice_struct::setup(int nx, int &argc, char **argv) {
  int s[NDIM] = {nx};
  setup(s, argc, argv);
}
#endif

///////////////////////////////////////////////////////////////////////
/// The routines is_on_node(), node_rank(), site_index()
/// implement the "layout" of the nodes and sites of the lattice.
/// To be changed in different implementations!
///////////////////////////////////////////////////////////////////////

///////////////////////////////////////////////////////////////////////
/// Get the node rank for coordinates 
/// This is the fundamental routine which defines how the nodes
/// are mapped.  map_node_layout MUST BE compatible with this
/// algorithm!  So if you change this, change that too
/// 
/// Here the node number along one direction is calculated with
///    loc * n_divisions/l_size  (with integer division)
/// example: with l_size=14 and n_divisions=3,
/// the dividers are at 0, 5, 10, 14
/// 
///////////////////////////////////////////////////////////////////////

int lattice_struct::node_rank(const coordinate_vector & loc)
{
  int i;
  int dir;

  i = (loc[NDIM-1] * nodes.n_divisions[NDIM-1]) / l_size[NDIM-1];
  for (dir=NDIM-2; dir>=0; dir--) {
    i = i*nodes.n_divisions[dir] +
        ((loc[dir] * nodes.n_divisions[dir]) / l_size[dir]);
  }
  /* do we want to remap this?  YES PLEASE */
  i = nodes.remap(i);

  return( i );
}

///////////////////////////////////////////////////////////////////////
/// Is the coordinate on THIS node 
///////////////////////////////////////////////////////////////////////

bool lattice_struct::is_on_node(const coordinate_vector & loc)
{
  int d;

  for (int dir=0; dir<NDIM; dir++) {
    d = loc[dir] - this_node.min[dir];
    if (d < 0 || d >= this_node.size[dir] ) return false;
  }
  return true;
}


///////////////////////////////////////////////////////////////////////
/// give site index for ON NODE sites
/// Note: loc really has to be on this node
///////////////////////////////////////////////////////////////////////

#ifndef VECTOR_LAYOUT

unsigned lattice_struct::site_index(const coordinate_vector & loc)
{
  int dir,l,s;
  unsigned i;

  i = l = loc[NDIM-1] - this_node.min[NDIM-1];
  s = loc[NDIM-1];
  for (dir=NDIM-2; dir>=0; dir--) {
    l = loc[dir] - this_node.min[dir];
    i = i*this_node.size[dir] + l;
    s += loc[dir];
  }

  // now i contains the `running index' for site
#if defined(EVEN_SITES_FIRST)
  if (s%2 == 0) return( i/2 );    /* even site index */
  else return( i/2 + this_node.evensites );  /* odd site */
#else
  return( i );
#endif
}

///////////////////////////////////////////////////////////////////////
/// give site index for nodeid sites
/// compare to above
///////////////////////////////////////////////////////////////////////

unsigned lattice_struct::site_index(const coordinate_vector & loc, const unsigned nodeid)
{
  int dir,l,s;
  unsigned i;
  const node_info & ni = nodes.nodelist[nodeid];
  
  i = l = loc[NDIM-1] - ni.min[NDIM-1];
  s = loc[NDIM-1];
  for (dir=NDIM-2; dir>=0; dir--) {
    l = loc[dir] - ni.min[dir];
    i = i*ni.size[dir] + l;
    s += loc[dir];
  }

  // now i contains the `running index' for site
#if defined(EVEN_SITES_FIRST)
  if (s%2 == 0) return( i/2 );    /* even site index */
  else return( i/2 + ni.evensites );  /* odd site */
#else
  return( i );
#endif
}



#else  // now VECTOR_LAYOUT

///////////////////////////////////////////////////////////////////////
/// The (AVX) vectorized version of the site_index function.
/// Now there are two stages: an "inner" vect index, which goes over
/// over "virtual nodes", and the "outer" index inside the virtual node.
/// This is to mimic the (float) vectorized structs, which only have the
/// outer index
///////////////////////////////////////////////////////////////////////

unsigned lattice_struct::site_index(const coordinate_vector & loc)
{
  int dir,l,s,subl;
  unsigned i;

  // let's mod the coordinate to sublattice
  l = loc[NDIM-1] - this_node.min[NDIM-1];
  subl = l / this_node.subnodes.size[NDIM-1];
  i = l % this_node.subnodes.size[NDIM-1];

  s = loc[NDIM-1];
  for (dir=NDIM-2; dir>=0; dir--) {
    l = loc[dir] - this_node.min[dir];
    subl = subl * this_node.subnodes.divisions[dir] 
         + l / this_node.subnodes.size[dir];
    i = i * this_node.subnodes.size[dir] 
      + l % this_node.subnodes.size[dir];
    s += loc[dir];
  }

  // i is now the site within the subnode, and
  // subl the index of the subnode

#if defined(EVEN_SITES_FIRST)
  if (s%2 == 0) i = i/2;    /* even site index */
  else i = i/2 + this_node.subnodes.evensites;  /* odd site */
#endif

  return (subl + number_of_subnodes*i);

}


///////////////////////////////////////////////////////////////////////
<<<<<<< HEAD
/// invert the this_node index -> location (only on this node)
///////////////////////////////////////////////////////////////////////

coordinate_vector lattice_struct::site_coordinates(unsigned index)
=======
/// give site index for nodeid sites
/// compare to above
///////////////////////////////////////////////////////////////////////

unsigned lattice_struct::site_index(const coordinate_vector & loc, const unsigned nodeid)
>>>>>>> 866f1e7b
{
  int dir,l,s,subl;
  unsigned i;
  const node_info & ni = nodes.nodelist[nodeid];
  
  // let's mod the coordinate to sublattice
  // get subnode size - divisons are the same in all nodes

  coordinate_vector subsize = ni.size/this_node.subnodes.divisions;

  l = loc[NDIM-1] - ni.min[NDIM-1];
  subl = l / subsize[NDIM-1];
  i = l % subsize[NDIM-1];
  s = loc[NDIM-1];

  for (dir=NDIM-2; dir>=0; dir--) {
    l = loc[dir] - ni.min[dir];
    subl = subl * this_node.subnodes.divisions[dir]
         + l / subsize[dir];
    i = i * subsize[dir] + l % subsize[dir];
    s += loc[dir];
  }

#if defined(EVEN_SITES_FIRST)
  if (number_of_subnodes > 1) { // ensure this works even when == 1
    if (s%2 == 0) i = i/2;              /* even site index */
    else i = i/2 + ni.evensites/number_of_subnodes;  /* odd site */
  } else {
    // no subnodes, for some reason
    if (s%2 == 0) i = i/2;
    else i = i/2 + ni.evensites;
  }
#endif

  return (subl + number_of_subnodes*i);
}

#endif // VECTOR_LAYOUT

///////////////////////////////////////////////////////////////////////
/// invert the this_node index -> location (only on this node)
///////////////////////////////////////////////////////////////////////

// this is defined in lattice.h

//const coordinate_vector & lattice_struct::coordinates(unsigned index)
//{
//  return this_node.coordinates[index];
//}

/////////////////////////////////////////////////////////////////////
/// Set up the basic list about all nodes
/// NOTE: in case of very large number of nodes this may be
/// inconveniently large.  Alternatives?
/////////////////////////////////////////////////////////////////////

void lattice_struct::setup_nodes() {

  nodes.number = numnodes();
  // Loop over all node "origins"
  nodes.nodelist.resize(nodes.number);

  // n keeps track of the node "root coordinates"
  coordinate_vector n(0);

  // use nodes.divisors - vectors to fill in stuff
  for (int i=0; i<nodes.number; i++) {
    coordinate_vector l;
    foralldir(d) l[d] = nodes.divisors[d][n[d]];

    int nn = node_rank(l);
    node_info & ni = nodes.nodelist[nn];
    int v = 1;
    foralldir(d) {
      ni.min[d]  = nodes.divisors[d][n[d]];
      ni.size[d] = nodes.divisors[d][n[d]+1] - nodes.divisors[d][n[d]];
      v *= ni.size[d];
    }
    if (v % 2 == 0)
      ni.evensites = ni.oddsites = v/2;
    else {
      // now node ni has odd number of sites
<<<<<<< HEAD
      if (l.coordinate_parity() == EVEN) {
=======
      if (l.parity() == EVEN) {
>>>>>>> 866f1e7b
        ni.evensites = v/2 + 1; 
        ni.oddsites = v/2;
      } else {
        ni.evensites = v/2; 
        ni.oddsites = v/2 + 1;
      }
    }
    
    // now to the next divisor - add to the lowest dir until all done
    foralldir(d) {
      n[d]++;
      if (n[d] < nodes.n_divisions[d]) break;
      n[d] = 0;
    }
    
    // use the opportunity to set up this_node when it is met
<<<<<<< HEAD
    if (nn == mynode()) this_node.setup(ni, *lattice);

    
=======
    if (nn == mynode())
      this_node.setup(ni, *lattice);
>>>>>>> 866f1e7b
  }
}


////////////////////////////////////////////////////////////////////////
/// Fill in this_node fields -- node_rank() must be set up OK
////////////////////////////////////////////////////////////////////////
void lattice_struct::node_struct::setup(node_info & ni, lattice_struct & lattice)
{
  
  rank = mynode();
<<<<<<< HEAD
=======

  min  = ni.min;
  size = ni.size;
>>>>>>> 866f1e7b

  evensites = ni.evensites;
  oddsites  = ni.oddsites;
  sites     = ni.evensites + ni.oddsites;

  first_site_even = (min.parity() == EVEN);
   
  // neighbour node indices
  foralldir(d) {
    coordinate_vector l = min;   // this is here on purpose
    l[d] = (min[d] + size[d]) % lattice.l_size[d];
    nn[d] = lattice.node_rank(l);
    l[d] = (lattice.l_size[d] + min[d] - 1) % lattice.l_size[d];
    nn[opp_dir(d)] = lattice.node_rank(l);
  }

  // map site indexes to locations -- coordinates array
<<<<<<< HEAD
=======
  // after the above site_index should work

#ifndef VECTOR_LAYOUT

>>>>>>> 866f1e7b
  coordinates.resize(sites);
  coordinate_vector l = min;
  for(unsigned i = 0; i<sites; i++){
    coordinates[ lattice.site_index(l) ] = l;
    // walk through the coordinates
    foralldir(d) {
      if (++l[d] < (min[d]+size[d])) break;
      l[d] = min[d];
<<<<<<< HEAD
=======
    }
  }

#else
  
  // set up the subnodes
  subnodes.setup(*this);

  // the coordinate vector is defined only on one subnode
  // use then offset to get all coordinates

  coordinates.resize(subnodes.sites);
  coordinate_vector l = min;
  for(unsigned i = 0; i<subnodes.sites; i++){
    coordinates[ lattice.site_index(l)/number_of_subnodes ] = l;
    // walk through the coordinates
    foralldir(d) {
      if (++l[d] < (min[d]+subnodes.size[d])) break;
      l[d] = min[d];
    }
  }

#endif

}

#ifdef VECTOR_LAYOUT

////////////////////////////////////////////////////////////////////////
/// Fill in subnodes -struct
////////////////////////////////////////////////////////////////////////
void lattice_struct::node_struct::subnode_struct::setup(const node_struct & tn)
{
  size = tn.size / divisions;
  evensites = tn.evensites / number_of_subnodes;
  oddsites  = tn.oddsites / number_of_subnodes;
  sites     = evensites + oddsites;

  coordinate_vector offs(0);
  for (int i=0; i<number_of_subnodes; i++) {
    offset[i] = offs;
    // walk through the offsets
    foralldir(d) {
      offs[d] += size[d];
      if (offs[d] < tn.size[d]) break;
      offs[d] = 0;
>>>>>>> 866f1e7b
    }
  }
}

#endif

/////////////////////////////////////////////////////////////////////
/// Create the neighbour index arrays 
/// This is for the index array neighbours
/// TODO: implement some other neighbour schemas!
/////////////////////////////////////////////////////////////////////

void lattice_struct::create_std_gathers()
{

  // allocate neighbour arrays - TODO: these should 
  // be allocated on "device" memory too!

  for (int d=0; d<NDIRS; d++) {
    neighb[d] = (unsigned *)memalloc(this_node.sites * sizeof(unsigned));
  }
  
  unsigned c_offset = this_node.sites;  // current offset in field-arrays

<<<<<<< HEAD
  // allocate work arrays, will be released later
  std::vector<unsigned> nranks(this_node.sites); // node number
  std::vector<unsigned> index(this_node.sites);  // index on node
  std::vector<parity>   nparity(this_node.sites); // parity 
  std::vector<unsigned> here(this_node.sites);   // index of original site
  std::vector<unsigned> itmp(this_node.sites);   // temp sorting array

=======
>>>>>>> 866f1e7b
#ifdef SCHROED_FUN
  // special case for Schroedinger functional: fixed boundary
  // This requires we allocate one extra space for
  // CONSTANT schroedinger b.c.
  // Thus, add 1 item to latfield arrays to
  // take the boundary into account, and set the
  // neighb[d] to point to it.  This is for mpi or vanilla.
  // NOTE: IF NON-CONSTANT BOUNDARY NEED TO ADD c_offset FOR
  // EACH SITE, and set the corresponding neighb

  int sf_special_boundary = c_offset;
  /* add space for boundary only when needed */
  if (this_node.min[NDIM-1] + this_node.nodesize[NDIM-1] == size(NDIM-1])
    c_offset += 1;
  else sf_special_boundary = -(1<<30);

  output0 << "SPECIAL BOUNDARY LAYOUT for SF";
#endif

<<<<<<< HEAD

  // We set the communication and the neigbour-array here

  for (direction d=XUP; d<NDIRS; ++d) {

    comminfo_struct & ci = comminfo[d];

    ci.index = neighb[d];    // this is not really used for nn gathers
=======

  // We set the communication and the neigbour-array here

  for (direction d=XUP; d<NDIRS; ++d) {

    nn_comminfo[d].index = neighb[d];    // this is not really used for nn gathers

    comm_node_struct & from_node = nn_comminfo[d].from_node;
    // we can do the opposite send during another pass of the sites. 
    // This is just the gather inverted
    // NOTE: this is not the send to direction d, but to -d!    
    comm_node_struct & to_node = nn_comminfo[-d].to_node;

    from_node.rank = to_node.rank = this_node.rank;    // invalidate from_node, for time being
    // if there are no communications the rank is left as is

    // counters to zero
    from_node.sites = from_node.evensites = from_node.oddsites = 0;
>>>>>>> 866f1e7b

    // pass over sites
    int num = 0;  // number of sites off node
    for (int i=0; i<this_node.sites; i++) {
      coordinate_vector ln, l;
<<<<<<< HEAD
      l = site_coordinates(i);
      // set ln to be the neighbour of the site
      ln = mod(l + d, size());
=======
      l = coordinates(i);
      // set ln to be the neighbour of the site
      ln = mod(l + d, size());
      //ln = l;
      //if (is_up_dir(d)) ln[d] = (l[d] + 1) % size(d);
      //else ln[d] = (l[d] + size(-d) - 1) % size(-d);
>>>>>>> 866f1e7b
 
#ifdef SCHROED_FUN
      if (d == NDIM-1 && l[NDIM-1] == size(NDIM-1)-1) {
	      // This is up-direction, give special site
    	  neighb[d][i] = sf_special_boundary;
      } else if (d == opp_dir(NDIM-1) && l[NDIM-1] == 0) {
	      //  We never should need the down direction, thus, short circuit!
	      neighb[d][i] = 1<<30;
      } else     // NOTE THIS UGLY else-if CONSTRUCT!
#endif
      if (is_on_node(ln)) {
        neighb[d][i] = site_index(ln);
      } else {
<<<<<<< HEAD
	      // Now site is off-node, this lead to fetching
	      nranks[num] = node_rank(ln);
	      index[num]  = site_index(ln, nranks[num] );
	      nparity[num] = l.coordinate_parity();  // parity of THIS
	      here[num]   = i;
=======
        // reset neighb array temporarily, as a flag
        neighb[d][i] = this_node.sites;

	      // Now site is off-node, this leads to fetching
        // check that there's really only 1 node to talk with
        unsigned rank = node_rank(ln);
        if ( from_node.rank == this_node.rank) {
          from_node.rank = rank;
        } else if (from_node.rank != rank) {
          hila::output << "Internal error in nn-communication setup\n";
          exit(-1);
        }

        from_node.sites++;
        if (l.parity() == EVEN) from_node.evensites++;
        else from_node.oddsites++;

>>>>>>> 866f1e7b
	      num++;
      }
    }

    // and set buffer indices
    from_node.buffer = c_offset;

    to_node.rank = from_node.rank;
    to_node.sites = from_node.sites;
    // note!  Parity is flipped, because parity is normalized to receieving node
    to_node.evensites = from_node.oddsites;
    to_node.oddsites = from_node.evensites;

    if (num > 0) {
<<<<<<< HEAD
      // now, get the number of nodes to be gathered from
      for (int i=0; i<num; i++) {
	      // chase the list until the node found
        int j;
        for (j=0; j<ci.from_node.size() && nranks[i] != ci.from_node[j].rank; j++);
	      if (j == ci.from_node.size()) {
	        // NEW NODE to receive from
          comm_node_struct s;
          s.rank = nranks[i];
          s.sites = s.evensites = s.oddsites = 0;
          ci.from_node.push_back(s);
	      }
	      // add to OLD NODE or just added node
        ci.from_node[j].sites++;
        if ( nparity[i] == EVEN ) ci.from_node[j].evensites ++;
        else ci.from_node[j].oddsites++;
      }
=======
      // sitelist tells us which sites to send
      to_node.sitelist = (unsigned *)memalloc(to_node.sites * sizeof(unsigned));
#ifndef VANILLA
      // non-vanilla code wants to have receive buffers, so we need mapping to field
      from_node.sitelist = (unsigned *)memalloc(from_node.sites * sizeof(unsigned));
#endif
    } else 
      to_node.sitelist = nullptr;
>>>>>>> 866f1e7b

    if (num > 0) {
      // set the remaining neighbour array indices and sitelists in another go over sites.
      // temp counters
      // NOTE: ordering is automatically right: with a given parity,
      // neighbour node indices come in ascending order of host node index - no sorting needed
      int c_even, c_odd;
      c_even = c_odd = 0;

      for (int i=0; i<this_node.sites; i++) {
        if (neighb[d][i] == this_node.sites) {
          coordinate_vector ln, l;
          l = coordinates(i);
          ln = mod(l + d, size()); 

          if (l.parity() == EVEN) {
            // THIS site is even
            neighb[d][i] = c_offset + c_even;

#ifndef VANILLA
            from_node.sitelist[c_even] = i;
#endif

<<<<<<< HEAD
      // and NOW, finish the NEIGHBOR array to point to "extra" sites 

      for (comm_node_struct & fn : ci.from_node) {
        // Now, accumulate the locations to itmp-array, and sort the
        // array according to the index of the sending node
        // First even neighbours

        for (parity par : {EVEN,ODD}) {
          int n,i;
	        for (n=i=0; i<num; i++) if (nranks[i] == fn.rank && nparity[i] == par) {
	          itmp[n++] = i;
	          // bubble sort the tmp-array according to the index on the neighbour node
	          for (int k=n-1; k > 0 && index[itmp[k]] < index[itmp[k-1]]; k--)
	            std::swap( itmp[k], itmp[k-1] );
	        }
	        unsigned off = fn.buffer;
          if (par == ODD) off += fn.evensites;
	        // finally, root indices according to offset
	        for (int k=0; k<n; k++) neighb[d][here[itmp[k]]] = off + k;
	      }
        
      }
    } // num > 0 

    // receive done, now opposite send. This is just the gather
    // inverted
    comminfo[-d].to_node = {};

    if (num > 0) {
      const std::vector<comm_node_struct> & fn = comminfo[d].from_node;
      for (int j=0; j<fn.size(); j++) {
        comm_node_struct s;
        s.rank = fn[j].rank;
        s.sites = fn[j].sites;
        /* Note the swap !  even/odd refers to type of gather */
        s.evensites = fn[j].oddsites;
        s.oddsites = fn[j].evensites;

	      // now, initialize sitelist -- Now, we first want ODD parity, since
	      // this is what even gather asks for!
      
        int n=0;
        s.sitelist.resize(s.sites);
        for (parity par : {ODD, EVEN}) {
	        for (int i=0; i<num; i++) if (nranks[i] == s.rank && nparity[i] == par) {
            (s.sitelist)[n++] = here[i];
	        }
          if (par == ODD && n != s.evensites) {
            output0 << "Parity odd error 3";
            exit(1);
          }
	        if (par == EVEN && n != s.sites){
            output0 << "Parity even error 3";
            exit(1);
          }
	      }

        comminfo[-d].to_node.push_back(s);
=======
            // flipped parity: this is for odd sends
            to_node.sitelist[c_even + to_node.evensites] = i;

            c_even++;

          } else {
            neighb[d][i] = c_offset + from_node.evensites + c_odd;

#ifndef VANILLA
            from_node.sitelist[c_odd + from_node.evensites] = i;
#endif

            // again flipped parity for setup
            to_node.sitelist[c_odd] = i;
>>>>>>> 866f1e7b

            c_odd++;
          }
        }
      }
    }

    c_offset += from_node.sites;

  } /* directions */

  /* Finally, set the site to the final offset (better be right!) */
  this_node.field_alloc_size = c_offset;

  /* Setup backend-specific lattice info if necessary */
  backend_lattice = new backend_lattice_struct;
  backend_lattice->setup(*this);

}



///  Get message tags cyclically -- defined outside classes, so that it is global and unique

#define MSG_TAG_MIN  10000
#define MSG_TAG_MAX  (1<<28)     // a big int number

int get_next_msg_tag() {
  static int tag = MSG_TAG_MIN;
  ++tag;
  if (tag > MSG_TAG_MAX) tag = MSG_TAG_MIN;
  return tag;
}





/************************************************************************/

#ifdef USE_MPI
/* this formats the wait_array, used by forallsites_waitA()
 * should be made as fast as possible!
 *
 * wait_array[i] contains a bit at position 1<<dir if nb(dir,i) is out
 * of lattice.
 * Site OK if ((wait_arr ^ xor_mask ) & and_mask) == 0
 */

static_assert(NDIM <= 4 && 
  "Dimensions at most 4 in dir_mask_t = unsigned char!  Use larger type to circumvent");

void lattice_struct::initialize_wait_arrays()
{
  int i,dir;

  /* Allocate here the mask array needed for forallsites_wait
   * This will contain a bit at location dir if the neighbour
   * at that dir is out of the local volume
   */

  wait_arr_  = (dir_mask_t *)memalloc( this_node.sites * sizeof(unsigned char) );

  for (int i=0; i<this_node.sites; i++) {
    wait_arr_[i] = 0;    /* basic, no wait */
    foralldir(dir) {
      direction odir = -dir;
      if ( neighb[dir][i]  >= this_node.sites ) wait_arr_[i] = wait_arr_[i] | (1<<dir) ;
      if ( neighb[odir][i] >= this_node.sites ) wait_arr_[i] = wait_arr_[i] | (1<<odir) ;
    }
  }
}

#else

void lattice_struct::initialize_wait_arrays(){}

#endif


/////////////////////////////////////////////////////////////////////
/// Create the neighbour index arrays 
/// This is for the index array neighbours
/// TODO: implement some other neighbour schemas!
/////////////////////////////////////////////////////////////////////

#if 1

/// This is a helper routine, returning a vector of comm_node_structs for all nodes
/// involved with communication. 
/// If receive == true, this is "receive" end and index will be filled.
/// For receive == false the is "send" half is done.

std::vector<lattice_struct::comm_node_struct> 
lattice_struct::create_comm_node_vector( coordinate_vector offset, unsigned * index, bool receive) {

  // for send flip the offset
  if (!receive) offset = -offset;

  // temp work array: np = node points
  std::vector<unsigned> np_even(nodes.number);   // std::vector initializes to zero
  std::vector<unsigned> np_odd(nodes.number);

  // we'll go through the sites twice, in order to first resolve the size of the needed
  // buffers, then to fill them.  Trying to avoid memory fragmentation a bit

  // pass over sites
  int num = 0;  // number of sites off node
  for (int i=0; i<this_node.sites; i++) {
    coordinate_vector ln, l;
<<<<<<< HEAD
    l  = site_coordinates(i);
=======
    l  = coordinates(i);
>>>>>>> 866f1e7b
    ln = mod( l + offset, size() );
 
    if (is_on_node(ln)) {
      if (receive) index[i] = site_index(ln);
    } else {
	    // Now site is off-node, this will leads to fetching
      // use ci.index to store the node rank
      unsigned r = node_rank(ln);

      if (receive) {
        index[i] = this_node.sites + r;

        // using parity of THIS
<<<<<<< HEAD
        if (l.coordinate_parity() == EVEN) np_even[r]++;
=======
        if (l.parity() == EVEN) np_even[r]++;
>>>>>>> 866f1e7b
        else np_odd[r]++;

      } else {
        // on the sending side - we use parity of target
<<<<<<< HEAD
        if (ln.coordinate_parity() == EVEN) np_even[r]++;  
=======
        if (ln.parity() == EVEN) np_even[r]++;  
>>>>>>> 866f1e7b
        else np_odd[r]++;
      }

      num++;
    }
  }

  // count the number of nodes taking part
  unsigned nnodes = 0;
  for (int r=0; r<nodes.number; r++) {
    if (np_even[r] > 0 || np_odd[r] > 0) nnodes++;
  }

  // allocate the vector
  std::vector<comm_node_struct> node_v(nnodes);

  int n = 0;
  int c_buffer = 0;
  for (int r = 0; r<nodes.number; r++) {
    if (np_even[r] > 0 || np_odd[r] > 0) {
      // add the rank
      node_v[n].rank = r;
      node_v[n].evensites = np_even[r];
      node_v[n].oddsites  = np_odd[r];
      node_v[n].sites = np_even[r] + np_odd[r];

      // pre-allocate the sitelist for sufficient size
<<<<<<< HEAD
      if (!receive) node_v[n].sitelist.resize(node_v[n].sites);
=======
      if (!receive) node_v[n].sitelist = (unsigned *)memalloc(node_v[n].sites * sizeof(unsigned));
>>>>>>> 866f1e7b

      node_v[n].buffer = c_buffer;        // running idx to comm buffer - used from receive
      c_buffer += node_v[n].sites;
      n++;
    }
  }

  // ci.receive_buf_size = c_buffer;  // total buf size

  // we'll reuse np_even and np_odd as counting arrays below
  for (int i=0; i<nnodes; i++) np_even[i] = np_odd[i] = 0;

  if (!receive) {
    // sending end -- create sitelists

    for (int i=0; i<this_node.sites; i++) {
      coordinate_vector ln, l;
<<<<<<< HEAD
      l  = site_coordinates(i);
=======
      l  = coordinates(i);
>>>>>>> 866f1e7b
      ln = mod( l + offset, size() );
 
      if (!is_on_node(ln)) {
        unsigned r = node_rank(ln);
        int n = 0;
        // find the node from the list 
        while (node_v[n].rank != r) n++;
        // we'll fill the buffers according to the parity of receieving node
        // first even, then odd sites in the buffer
        int k;
<<<<<<< HEAD
        if (ln.coordinate_parity() == EVEN) k = np_even[n]++;
        else k = node_v[n].evensites + np_odd[n]++;

        // and set the ptr to the site to be communicated
        node_v[n].sitelist.at(k) = i;        
=======
        if (ln.parity() == EVEN) k = np_even[n]++;
        else k = node_v[n].evensites + np_odd[n]++;

        // and set the ptr to the site to be communicated
        node_v[n].sitelist[k] = i;        
>>>>>>> 866f1e7b
      }
    }

  } else {
    // receive end
    // fill in the index pointers

    for (int i=0; i<this_node.sites; i++) {
      if (index[i] >= this_node.sites) {
        int r = index[i] - this_node.sites;
        int n = 0;
        // find the node which sends this 
        while (node_v[n].rank != r) n++;

<<<<<<< HEAD
        coordinate_vector l = site_coordinates(i);
        if (l.coordinate_parity() == EVEN)
=======
        coordinate_vector l = coordinates(i);
        if (l.parity() == EVEN)
>>>>>>> 866f1e7b
          index[i] = node_v[n].buffer + (np_even[n]++);
        else 
          index[i] = node_v[n].buffer + node_v[n].evensites + (np_odd[n]++);
      }
    }
  }

  return node_v;
}




<<<<<<< HEAD
lattice_struct::comminfo_struct lattice_struct::create_general_gather( const coordinate_vector & offset )
=======
lattice_struct::gen_comminfo_struct lattice_struct::create_general_gather( const coordinate_vector & offset )
>>>>>>> 866f1e7b
{
  // allocate neighbour arrays - TODO: these should 
  // be allocated on "device" memory too!
    
<<<<<<< HEAD
  comminfo_struct ci;
=======
  gen_comminfo_struct ci;
>>>>>>> 866f1e7b

  // communication buffer
  ci.index = (unsigned *)memalloc(this_node.sites*sizeof(unsigned));

  ci.from_node = create_comm_node_vector(offset, ci.index, true);  // create receive end
  ci.to_node   = create_comm_node_vector(offset, nullptr, false);  // create sending end

  // set the total receive buffer size from the last vector
  const comm_node_struct & r = ci.from_node[ci.from_node.size()-1];
  ci.receive_buf_size = r.buffer + r.sites;

  return ci;
}

#endif

<<<<<<< HEAD

void std_gather_test()
{
  field<coordinate_vector> t;
}

=======
//////////////////////////////////////////////////////////////////////////////
/// Test the standard gather here
//////////////////////////////////////////////////////////////////////////////

template <typename T>
#pragma transformer dump ast
struct test_tt {
  T r[NDIM];

  using base_type = typename base_type_struct<T>::type;
};

using test_t = test_tt<int>;

void test_std_gathers()
{

  extern lattice_struct * lattice;
  field<test_t> t;
  field<double> f;
  
  onsites(ALL) {
    foralldir(d) {
      t[X].r[d] = X.coordinates()[d];
    }
  }

  for (parity p : {EVEN,ODD,ALL}) {

    foralldir(d) {
      direction d2;
      for (d2=d; is_up_dir(d2); d2=-d) {
      
        int diff = 0;
        int add;
        if (is_up_dir(d2)) add = 1; else add = -1;
        onsites(p) {
                  
          element<int> j = t[X+d2].r[d];
          element<int> s = (t[X].r[d] + add + lattice->size(d)) % lattice->size(d);

          diff += s - j;

          element<int> i;
          i = s - j;

#if !defined(VANILLA) && !defined(TRANSFORMER)
          for (int k=0; k<8; k++) if (i[k] != 0) {
            hila::output << "Error!  node " << mynode() << " parity " 
                         << parity_name(p) << " direction " << (unsigned)d2 << '\n';
            hila::output << "\nCoordinate was ";
            for (int l=0; l<8; l++) hila::output << j[l] << ' ';
            hila::output << "\nShould be ";
            for (int l=0; l<8; l++) hila::output << s[l] << ' ';
            hila::output << '\n';
            exit(-1);
          }
#endif

        }

        if (diff != 0) {
          hila::output << "Std gather test error! Node " << mynode() 
                       << " Parity " << parity_name(p) << " direction " << (unsigned)d2 << '\n';
          exit(-1);
        }
      }
    }
  }
}
>>>>>>> 866f1e7b


<|MERGE_RESOLUTION|>--- conflicted
+++ resolved
@@ -5,13 +5,9 @@
 #include "../plumbing/lattice.h"
 #include "../plumbing/field.h"
 
-<<<<<<< HEAD
-void std_gather_test();
-=======
 
 void test_std_gathers();
 
->>>>>>> 866f1e7b
 
 ///***********************************************************
 /// setup() lays out the lattice infrastruct, with neighbour arrays etc.
@@ -238,18 +234,11 @@
 
 
 ///////////////////////////////////////////////////////////////////////
-<<<<<<< HEAD
-/// invert the this_node index -> location (only on this node)
-///////////////////////////////////////////////////////////////////////
-
-coordinate_vector lattice_struct::site_coordinates(unsigned index)
-=======
 /// give site index for nodeid sites
 /// compare to above
 ///////////////////////////////////////////////////////////////////////
 
 unsigned lattice_struct::site_index(const coordinate_vector & loc, const unsigned nodeid)
->>>>>>> 866f1e7b
 {
   int dir,l,s,subl;
   unsigned i;
@@ -300,6 +289,7 @@
 //  return this_node.coordinates[index];
 //}
 
+
 /////////////////////////////////////////////////////////////////////
 /// Set up the basic list about all nodes
 /// NOTE: in case of very large number of nodes this may be
@@ -332,11 +322,7 @@
       ni.evensites = ni.oddsites = v/2;
     else {
       // now node ni has odd number of sites
-<<<<<<< HEAD
-      if (l.coordinate_parity() == EVEN) {
-=======
       if (l.parity() == EVEN) {
->>>>>>> 866f1e7b
         ni.evensites = v/2 + 1; 
         ni.oddsites = v/2;
       } else {
@@ -353,14 +339,8 @@
     }
     
     // use the opportunity to set up this_node when it is met
-<<<<<<< HEAD
-    if (nn == mynode()) this_node.setup(ni, *lattice);
-
-    
-=======
     if (nn == mynode())
       this_node.setup(ni, *lattice);
->>>>>>> 866f1e7b
   }
 }
 
@@ -372,12 +352,9 @@
 {
   
   rank = mynode();
-<<<<<<< HEAD
-=======
 
   min  = ni.min;
   size = ni.size;
->>>>>>> 866f1e7b
 
   evensites = ni.evensites;
   oddsites  = ni.oddsites;
@@ -395,13 +372,10 @@
   }
 
   // map site indexes to locations -- coordinates array
-<<<<<<< HEAD
-=======
   // after the above site_index should work
 
 #ifndef VECTOR_LAYOUT
 
->>>>>>> 866f1e7b
   coordinates.resize(sites);
   coordinate_vector l = min;
   for(unsigned i = 0; i<sites; i++){
@@ -410,8 +384,6 @@
     foralldir(d) {
       if (++l[d] < (min[d]+size[d])) break;
       l[d] = min[d];
-<<<<<<< HEAD
-=======
     }
   }
 
@@ -458,7 +430,6 @@
       offs[d] += size[d];
       if (offs[d] < tn.size[d]) break;
       offs[d] = 0;
->>>>>>> 866f1e7b
     }
   }
 }
@@ -483,16 +454,6 @@
   
   unsigned c_offset = this_node.sites;  // current offset in field-arrays
 
-<<<<<<< HEAD
-  // allocate work arrays, will be released later
-  std::vector<unsigned> nranks(this_node.sites); // node number
-  std::vector<unsigned> index(this_node.sites);  // index on node
-  std::vector<parity>   nparity(this_node.sites); // parity 
-  std::vector<unsigned> here(this_node.sites);   // index of original site
-  std::vector<unsigned> itmp(this_node.sites);   // temp sorting array
-
-=======
->>>>>>> 866f1e7b
 #ifdef SCHROED_FUN
   // special case for Schroedinger functional: fixed boundary
   // This requires we allocate one extra space for
@@ -512,16 +473,6 @@
   output0 << "SPECIAL BOUNDARY LAYOUT for SF";
 #endif
 
-<<<<<<< HEAD
-
-  // We set the communication and the neigbour-array here
-
-  for (direction d=XUP; d<NDIRS; ++d) {
-
-    comminfo_struct & ci = comminfo[d];
-
-    ci.index = neighb[d];    // this is not really used for nn gathers
-=======
 
   // We set the communication and the neigbour-array here
 
@@ -540,24 +491,17 @@
 
     // counters to zero
     from_node.sites = from_node.evensites = from_node.oddsites = 0;
->>>>>>> 866f1e7b
 
     // pass over sites
     int num = 0;  // number of sites off node
     for (int i=0; i<this_node.sites; i++) {
       coordinate_vector ln, l;
-<<<<<<< HEAD
-      l = site_coordinates(i);
-      // set ln to be the neighbour of the site
-      ln = mod(l + d, size());
-=======
       l = coordinates(i);
       // set ln to be the neighbour of the site
       ln = mod(l + d, size());
       //ln = l;
       //if (is_up_dir(d)) ln[d] = (l[d] + 1) % size(d);
       //else ln[d] = (l[d] + size(-d) - 1) % size(-d);
->>>>>>> 866f1e7b
  
 #ifdef SCHROED_FUN
       if (d == NDIM-1 && l[NDIM-1] == size(NDIM-1)-1) {
@@ -571,13 +515,6 @@
       if (is_on_node(ln)) {
         neighb[d][i] = site_index(ln);
       } else {
-<<<<<<< HEAD
-	      // Now site is off-node, this lead to fetching
-	      nranks[num] = node_rank(ln);
-	      index[num]  = site_index(ln, nranks[num] );
-	      nparity[num] = l.coordinate_parity();  // parity of THIS
-	      here[num]   = i;
-=======
         // reset neighb array temporarily, as a flag
         neighb[d][i] = this_node.sites;
 
@@ -595,7 +532,6 @@
         if (l.parity() == EVEN) from_node.evensites++;
         else from_node.oddsites++;
 
->>>>>>> 866f1e7b
 	      num++;
       }
     }
@@ -610,25 +546,6 @@
     to_node.oddsites = from_node.evensites;
 
     if (num > 0) {
-<<<<<<< HEAD
-      // now, get the number of nodes to be gathered from
-      for (int i=0; i<num; i++) {
-	      // chase the list until the node found
-        int j;
-        for (j=0; j<ci.from_node.size() && nranks[i] != ci.from_node[j].rank; j++);
-	      if (j == ci.from_node.size()) {
-	        // NEW NODE to receive from
-          comm_node_struct s;
-          s.rank = nranks[i];
-          s.sites = s.evensites = s.oddsites = 0;
-          ci.from_node.push_back(s);
-	      }
-	      // add to OLD NODE or just added node
-        ci.from_node[j].sites++;
-        if ( nparity[i] == EVEN ) ci.from_node[j].evensites ++;
-        else ci.from_node[j].oddsites++;
-      }
-=======
       // sitelist tells us which sites to send
       to_node.sitelist = (unsigned *)memalloc(to_node.sites * sizeof(unsigned));
 #ifndef VANILLA
@@ -637,7 +554,6 @@
 #endif
     } else 
       to_node.sitelist = nullptr;
->>>>>>> 866f1e7b
 
     if (num > 0) {
       // set the remaining neighbour array indices and sitelists in another go over sites.
@@ -661,66 +577,6 @@
             from_node.sitelist[c_even] = i;
 #endif
 
-<<<<<<< HEAD
-      // and NOW, finish the NEIGHBOR array to point to "extra" sites 
-
-      for (comm_node_struct & fn : ci.from_node) {
-        // Now, accumulate the locations to itmp-array, and sort the
-        // array according to the index of the sending node
-        // First even neighbours
-
-        for (parity par : {EVEN,ODD}) {
-          int n,i;
-	        for (n=i=0; i<num; i++) if (nranks[i] == fn.rank && nparity[i] == par) {
-	          itmp[n++] = i;
-	          // bubble sort the tmp-array according to the index on the neighbour node
-	          for (int k=n-1; k > 0 && index[itmp[k]] < index[itmp[k-1]]; k--)
-	            std::swap( itmp[k], itmp[k-1] );
-	        }
-	        unsigned off = fn.buffer;
-          if (par == ODD) off += fn.evensites;
-	        // finally, root indices according to offset
-	        for (int k=0; k<n; k++) neighb[d][here[itmp[k]]] = off + k;
-	      }
-        
-      }
-    } // num > 0 
-
-    // receive done, now opposite send. This is just the gather
-    // inverted
-    comminfo[-d].to_node = {};
-
-    if (num > 0) {
-      const std::vector<comm_node_struct> & fn = comminfo[d].from_node;
-      for (int j=0; j<fn.size(); j++) {
-        comm_node_struct s;
-        s.rank = fn[j].rank;
-        s.sites = fn[j].sites;
-        /* Note the swap !  even/odd refers to type of gather */
-        s.evensites = fn[j].oddsites;
-        s.oddsites = fn[j].evensites;
-
-	      // now, initialize sitelist -- Now, we first want ODD parity, since
-	      // this is what even gather asks for!
-      
-        int n=0;
-        s.sitelist.resize(s.sites);
-        for (parity par : {ODD, EVEN}) {
-	        for (int i=0; i<num; i++) if (nranks[i] == s.rank && nparity[i] == par) {
-            (s.sitelist)[n++] = here[i];
-	        }
-          if (par == ODD && n != s.evensites) {
-            output0 << "Parity odd error 3";
-            exit(1);
-          }
-	        if (par == EVEN && n != s.sites){
-            output0 << "Parity even error 3";
-            exit(1);
-          }
-	      }
-
-        comminfo[-d].to_node.push_back(s);
-=======
             // flipped parity: this is for odd sends
             to_node.sitelist[c_even + to_node.evensites] = i;
 
@@ -735,7 +591,6 @@
 
             // again flipped parity for setup
             to_node.sitelist[c_odd] = i;
->>>>>>> 866f1e7b
 
             c_odd++;
           }
@@ -846,11 +701,7 @@
   int num = 0;  // number of sites off node
   for (int i=0; i<this_node.sites; i++) {
     coordinate_vector ln, l;
-<<<<<<< HEAD
-    l  = site_coordinates(i);
-=======
     l  = coordinates(i);
->>>>>>> 866f1e7b
     ln = mod( l + offset, size() );
  
     if (is_on_node(ln)) {
@@ -864,20 +715,12 @@
         index[i] = this_node.sites + r;
 
         // using parity of THIS
-<<<<<<< HEAD
-        if (l.coordinate_parity() == EVEN) np_even[r]++;
-=======
         if (l.parity() == EVEN) np_even[r]++;
->>>>>>> 866f1e7b
         else np_odd[r]++;
 
       } else {
         // on the sending side - we use parity of target
-<<<<<<< HEAD
-        if (ln.coordinate_parity() == EVEN) np_even[r]++;  
-=======
         if (ln.parity() == EVEN) np_even[r]++;  
->>>>>>> 866f1e7b
         else np_odd[r]++;
       }
 
@@ -905,11 +748,7 @@
       node_v[n].sites = np_even[r] + np_odd[r];
 
       // pre-allocate the sitelist for sufficient size
-<<<<<<< HEAD
-      if (!receive) node_v[n].sitelist.resize(node_v[n].sites);
-=======
       if (!receive) node_v[n].sitelist = (unsigned *)memalloc(node_v[n].sites * sizeof(unsigned));
->>>>>>> 866f1e7b
 
       node_v[n].buffer = c_buffer;        // running idx to comm buffer - used from receive
       c_buffer += node_v[n].sites;
@@ -927,11 +766,7 @@
 
     for (int i=0; i<this_node.sites; i++) {
       coordinate_vector ln, l;
-<<<<<<< HEAD
-      l  = site_coordinates(i);
-=======
       l  = coordinates(i);
->>>>>>> 866f1e7b
       ln = mod( l + offset, size() );
  
       if (!is_on_node(ln)) {
@@ -942,19 +777,11 @@
         // we'll fill the buffers according to the parity of receieving node
         // first even, then odd sites in the buffer
         int k;
-<<<<<<< HEAD
-        if (ln.coordinate_parity() == EVEN) k = np_even[n]++;
-        else k = node_v[n].evensites + np_odd[n]++;
-
-        // and set the ptr to the site to be communicated
-        node_v[n].sitelist.at(k) = i;        
-=======
         if (ln.parity() == EVEN) k = np_even[n]++;
         else k = node_v[n].evensites + np_odd[n]++;
 
         // and set the ptr to the site to be communicated
         node_v[n].sitelist[k] = i;        
->>>>>>> 866f1e7b
       }
     }
 
@@ -969,13 +796,8 @@
         // find the node which sends this 
         while (node_v[n].rank != r) n++;
 
-<<<<<<< HEAD
-        coordinate_vector l = site_coordinates(i);
-        if (l.coordinate_parity() == EVEN)
-=======
         coordinate_vector l = coordinates(i);
         if (l.parity() == EVEN)
->>>>>>> 866f1e7b
           index[i] = node_v[n].buffer + (np_even[n]++);
         else 
           index[i] = node_v[n].buffer + node_v[n].evensites + (np_odd[n]++);
@@ -989,20 +811,12 @@
 
 
 
-<<<<<<< HEAD
-lattice_struct::comminfo_struct lattice_struct::create_general_gather( const coordinate_vector & offset )
-=======
 lattice_struct::gen_comminfo_struct lattice_struct::create_general_gather( const coordinate_vector & offset )
->>>>>>> 866f1e7b
 {
   // allocate neighbour arrays - TODO: these should 
   // be allocated on "device" memory too!
     
-<<<<<<< HEAD
-  comminfo_struct ci;
-=======
   gen_comminfo_struct ci;
->>>>>>> 866f1e7b
 
   // communication buffer
   ci.index = (unsigned *)memalloc(this_node.sites*sizeof(unsigned));
@@ -1019,14 +833,6 @@
 
 #endif
 
-<<<<<<< HEAD
-
-void std_gather_test()
-{
-  field<coordinate_vector> t;
-}
-
-=======
 //////////////////////////////////////////////////////////////////////////////
 /// Test the standard gather here
 //////////////////////////////////////////////////////////////////////////////
@@ -1097,6 +903,5 @@
     }
   }
 }
->>>>>>> 866f1e7b
-
-
+
+
