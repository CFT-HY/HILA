--- conflicted
+++ resolved
@@ -253,22 +253,13 @@
   coordinates.resize(sites);
   for(unsigned i = 0; i<sites; i++){
     location l;
-<<<<<<< HEAD
-    unsigned l_index = i;
-=======
     unsigned l_index=i;
->>>>>>> 2173c45b
     foralldir(d){
       l[d] = l_index % size[d] + min[d];
       l_index /= size[d];
     }
     l_index = lattice.site_index(l);
-<<<<<<< HEAD
     coordinates[l_index] = l;
-=======
-    site_index_list[l_index] = l;
-    location m = site_index_list[i];
->>>>>>> 2173c45b
   }
 }
 
