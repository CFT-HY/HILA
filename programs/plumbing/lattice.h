--- conflicted
+++ resolved
@@ -85,14 +85,7 @@
   unsigned node_number(const location & c);
   unsigned site_index(const location & c);
   unsigned site_index(const location & c, const unsigned node);
-<<<<<<< HEAD
-
-  const int field_alloc_size(){
-    return this_node.field_alloc_size;
-  }
-=======
   unsigned field_alloc_size() {return this_node.field_alloc_size; }
->>>>>>> a3559757
   
   const int loop_begin( parity P){
     if(P==ODD){
