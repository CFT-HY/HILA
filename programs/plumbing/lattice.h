#ifndef LATTICE_H
#define LATTICE_H

#include <iostream>
#include <fstream>
<<<<<<< HEAD
#include <array>
#include <vector>
=======
>>>>>>> b66241f6

// TODO: assertion moved somewhere where basic params
#undef NDEBUG
#include <assert.h>
#include "../plumbing/defs.h"
#include "../plumbing/memory.h"

<<<<<<< HEAD
using location = std::array<int,NDIM>;

#ifndef USE_MPI
static inline int mynode(){
  return 0;
}
#endif
=======
struct node_info {
  location min,size;
  unsigned evensites, oddsites;
};
>>>>>>> b66241f6


class lattice_struct {
private:
  // expose these directly, by far the simplest interface - who cares about c++ practices
  // use also ints instead of unsigned, just to avoid surprises in arithmetics
  // I shall assume here that int is 32 bits, and long long 64 bits.  I guess these are
  // pretty much standard for now
  // Alternative: int_32t and int_64t (or int_fast_32t  and int_fast_64t, even more generally) 
  int l_size[NDIM];
  long long l_volume;

  // Information about the node stored on this process
  struct node_struct {
    unsigned index;
    unsigned sites, evensites, oddsites;
    unsigned field_alloc_size;          // how many sites/node in allocations 
    location min, size;                 // node local coordinate ranges
    unsigned nn[NDIRS];                 // nn-node of node down/up to dirs
    bool first_site_even;               // is location min even or odd?
    
    void setup(node_info & ni);
  } this_node;

  // information about all nodes
  struct allnodes {
    unsigned number;
<<<<<<< HEAD
    unsigned num_dir[NDIM];
    // lattice division to nodes: div[d] will have num_dir[d]+1 elements, last size
    std::vector<unsigned> div[NDIM];
    unsigned * remap;                    // mapping (optional)
=======
    unsigned ndir[NDIM];  // number of node divisions to dir
    // lattice division: div[d] will have num_dir[d]+1 elements, last size
    // TODO: is this needed at all?
    std::vector<unsigned> divisors[NDIM];
    std::vector<node_info> nodelist;

    unsigned * map_array;                  // mapping (optional)
    unsigned * map_inverse;                // inv of it
    
    void create_remap();                   // create remap_node
    unsigned remap(unsigned i);            // use remap
    unsigned inverse_remap(unsigned i);    // inverse remap
    
>>>>>>> b66241f6
  } nodes;

  struct comm_struct {
    
  };
  
  std::vector<comm_struct> commlist;
  
public:
  
  void setup(int siz[NDIM]);
  
  #if NDIM == 4
  void setup(int nx, int ny, int nz, int nt);
  #elif NDIM == 3  
  void setup(int nx, int ny, int nz);
  #elif NDIM == 2
  void setup(int nx, int ny);
  #elif NDIM == 1
  void setup(int nx); 
  #endif
  
  int size(direction d) { return l_size[d]; }
  long long volume() { return l_volume; }
  
  bool is_on_node(const location & c);
  unsigned node_number(const location & c);
  unsigned site_index(const location & c);
  unsigned site_index(const location & c, const unsigned node);
  
<<<<<<< HEAD
  unsigned remap_node(const unsigned i);

  unsigned loop_begin(const parity p);
  unsigned loop_end(const parity p);

=======
>>>>>>> b66241f6
  
};

extern lattice_struct * lattice;

#endif<|MERGE_RESOLUTION|>--- conflicted
+++ resolved
@@ -3,11 +3,6 @@
 
 #include <iostream>
 #include <fstream>
-<<<<<<< HEAD
-#include <array>
-#include <vector>
-=======
->>>>>>> b66241f6
 
 // TODO: assertion moved somewhere where basic params
 #undef NDEBUG
@@ -15,20 +10,10 @@
 #include "../plumbing/defs.h"
 #include "../plumbing/memory.h"
 
-<<<<<<< HEAD
-using location = std::array<int,NDIM>;
-
-#ifndef USE_MPI
-static inline int mynode(){
-  return 0;
-}
-#endif
-=======
 struct node_info {
   location min,size;
   unsigned evensites, oddsites;
 };
->>>>>>> b66241f6
 
 
 class lattice_struct {
@@ -56,12 +41,6 @@
   // information about all nodes
   struct allnodes {
     unsigned number;
-<<<<<<< HEAD
-    unsigned num_dir[NDIM];
-    // lattice division to nodes: div[d] will have num_dir[d]+1 elements, last size
-    std::vector<unsigned> div[NDIM];
-    unsigned * remap;                    // mapping (optional)
-=======
     unsigned ndir[NDIM];  // number of node divisions to dir
     // lattice division: div[d] will have num_dir[d]+1 elements, last size
     // TODO: is this needed at all?
@@ -75,7 +54,6 @@
     unsigned remap(unsigned i);            // use remap
     unsigned inverse_remap(unsigned i);    // inverse remap
     
->>>>>>> b66241f6
   } nodes;
 
   struct comm_struct {
@@ -106,14 +84,6 @@
   unsigned site_index(const location & c);
   unsigned site_index(const location & c, const unsigned node);
   
-<<<<<<< HEAD
-  unsigned remap_node(const unsigned i);
-
-  unsigned loop_begin(const parity p);
-  unsigned loop_end(const parity p);
-
-=======
->>>>>>> b66241f6
   
 };
 
