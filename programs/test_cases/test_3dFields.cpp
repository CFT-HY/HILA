--- conflicted
+++ resolved
@@ -2,10 +2,6 @@
 
 /////////////////////
 /// test_case 2
-<<<<<<< HEAD
-/// manipulation of fields in all dirs
-=======
->>>>>>> 2173c45b
 /// Coverage:
 /// - directions, onsites and foralldir environments
 /// - operations between fields 
