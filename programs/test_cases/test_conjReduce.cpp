--- conflicted
+++ resolved
@@ -15,12 +15,7 @@
     seed_mersenne(4l);
     double dsum = 0;
     int isum = 0;
-<<<<<<< HEAD
     test_setup(argc, argv);
-=======
-
-    test_setup();
->>>>>>> bf066267
 
     // Test input class - should be possible to call before or after setup
     input a;
