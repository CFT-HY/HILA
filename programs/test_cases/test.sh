#!/bin/bash

check(){
    if [ $? -eq 0 ];
    then
        echo -e "$1 $test \e[36msuccess\e[39m"
    else
<<<<<<< HEAD
        echo -e "$1 $test \e[30mfailede\e[39m"
    fi
}

transform_c(){
    echo ../../build/transformer $@ 2>/dev/null
    ../../build/transformer $@ 2>/dev/null
    check transform
}

compile_c(){
    echo make $@
    make $@
    check compile
}

tests=( "$@" )

for test in "${tests[@]}"; do
    transform_c ${test}.cpp
    compile_c ${test}.cpt
    echo ./$test
    ./$test
    check
    make clean
done
=======
        echo -e "$test \e[30mfailed"
	exit 1
    fi
done
exit 0
>>>>>>> bcbf362d
<|MERGE_RESOLUTION|>--- conflicted
+++ resolved
@@ -5,8 +5,8 @@
     then
         echo -e "$1 $test \e[36msuccess\e[39m"
     else
-<<<<<<< HEAD
-        echo -e "$1 $test \e[30mfailede\e[39m"
+        echo -e "$1 $test \e[30mfailed\e[39m"
+	    exit 1
     fi
 }
 
@@ -32,10 +32,5 @@
     check
     make clean
 done
-=======
-        echo -e "$test \e[30mfailed"
-	exit 1
-    fi
-done
-exit 0
->>>>>>> bcbf362d
+
+exit 0