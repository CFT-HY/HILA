--- conflicted
+++ resolved
@@ -6,15 +6,12 @@
   push:
     branches: 
       - documentation
-<<<<<<< HEAD
-=======
     workflow_dispatch:
       inputs:
         build:
           description: 'Build the doxygen documentation'
           required: true
           default: 'false'
->>>>>>> f9994b22
 
   # Allows you to run this workflow manually from the Actions tab
   workflow_dispatch:
