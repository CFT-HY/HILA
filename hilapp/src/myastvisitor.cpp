#include "myastvisitor.h"
#include "hilapp.h"
#include "stringops.h"
#include "specialization_db.h"
#include "clang/Analysis/CallGraph.h"
#include <sstream>
#include <iostream>
#include <string>

/////////
/// Implementation of most myastvisitor methods
/////////

//function used for development
std::string print_TemplatedKind(const enum FunctionDecl::TemplatedKind kind) {
  switch (kind) {
    case FunctionDecl::TemplatedKind::TK_NonTemplate:  
      return "TK_NonTemplate";
    case FunctionDecl::TemplatedKind::TK_FunctionTemplate:
      return "TK_FunctionTemplate";
    case FunctionDecl::TemplatedKind::TK_MemberSpecialization:
      return "TK_MemberSpecialization";
    case FunctionDecl::TemplatedKind::TK_FunctionTemplateSpecialization:  
      return "TK_FunctionTemplateSpecialization";
    case FunctionDecl::TemplatedKind::TK_DependentFunctionTemplateSpecialization:  
      return "TK_DependentFunctionTemplateSpecialization";
  }
}


/// is the stmt pointing now to assignment

bool MyASTVisitor::is_assignment_expr(Stmt * s, std::string * opcodestr, bool &iscompound) {
  if (CXXOperatorCallExpr *OP = dyn_cast<CXXOperatorCallExpr>(s)) {
    if (OP->isAssignmentOp()) {

      // TODO: there should be some more elegant way to do this
      const char *sp = getOperatorSpelling(OP->getOperator());
      if ((sp[0] == '+' || sp[0] == '-' || sp[0] == '*' || sp[0] == '/')
          && sp[1] == '=') iscompound = true;
      else iscompound = false;
      if (opcodestr)
        *opcodestr = getOperatorSpelling(OP->getOperator());

      // Need to mark/handle the assignment method if necessary
      if( is_function_call_stmt(s) ){
        handle_function_call_in_loop(s);
      } else if ( is_constructor_stmt(s) ){
        handle_constructor_in_loop(s);
      }

      return true;
    }
  } 

  // TODO: this is for templated expr, I think -- should be removed (STILL USED; WHY)
  if (BinaryOperator *B = dyn_cast<BinaryOperator>(s)) {
    if (B->isAssignmentOp()) {
      iscompound = B->isCompoundAssignmentOp();
      if (opcodestr)
        *opcodestr = B->getOpcodeStr().str();
      return true;
    }
  }

  return false;
}


/// Check the validity a variable reference in a loop
bool FieldRefChecker::VisitDeclRefExpr(DeclRefExpr *e) {
  // It must be declared already. Get the declaration and check
  // the variable list. (If it's not in the list, it's not local)
  // llvm::errs() << "LPC variable reference: " <<  get_stmt_str(e) << "\n" ;
  for ( var_info & vi : var_info_list ) if( vi.is_loop_local ){
    // Checks that an expression is does not refer to loop local variables
    if( vi.decl == dyn_cast<VarDecl>(e->getDecl()) ){
      // It is local! Generate a warning
      reportDiag(DiagnosticsEngine::Level::Error,
           e->getSourceRange().getBegin(),
          "Field reference depends on loop-local variable");
      break;
    }
  }
  return true;
}


// Walk the tree recursively 
bool FieldRefChecker::TraverseStmt(Stmt *s) {
  RecursiveASTVisitor<FieldRefChecker>::TraverseStmt(s);
  return true;
}

// Walk the tree recursively 
bool LoopAssignChecker::TraverseStmt(Stmt *s) {
  RecursiveASTVisitor<LoopAssignChecker>::TraverseStmt(s);
  return true;
}

/// Check the validity a variable reference in a loop
bool LoopAssignChecker::VisitDeclRefExpr(DeclRefExpr *e) {
  std::string type = e->getType().getAsString();
  type = remove_all_whitespace(type);
  if(type.rfind("element<",0) != std::string::npos){
    reportDiag(DiagnosticsEngine::Level::Error,
      e->getSourceRange().getBegin(),
      "Cannot assing an element to a non-element type");
  }
  return true;
}

/// Check if an assignment is allowed
void MyASTVisitor::check_allowed_assignment(Stmt * s) {
  if (CXXOperatorCallExpr *OP = dyn_cast<CXXOperatorCallExpr>(s)) {
    if(OP->getNumArgs() == 2){
      // Walk the right hand side to check for element types. None are allowed.
      std::string type = OP->getArg(0)->getType().getAsString();
      type = remove_all_whitespace(type);
      if(type.rfind("element<",0) == std::string::npos){
        LoopAssignChecker lac(TheRewriter, Context);
        lac.TraverseStmt(OP->getArg(1));
      } else {
        // llvm::errs() << " ** Element type : " << type << '\n';
        // llvm::errs() << " ** Canonical type without keywords: " << OP->getArg(0)->getType().getCanonicalType().getAsString(PP) << '\n';
      }
    }
  }
}


/// -- Handler utility functions -- 

//////////////////////////////////////////////////////////////////////////////
/// Go through one field reference within parity loop and store relevant info
/// is_assign: assignment, is_compound: compound assign, is_X: argument is X, 
/// is_func_arg: expression is a lvalue-argument (non-const. reference) to function
//////////////////////////////////////////////////////////////////////////////

bool MyASTVisitor::handle_field_parity_X_expr(Expr *e, bool is_assign, bool is_also_read,
                                              bool is_X, bool is_func_arg ) {
    
  e = e->IgnoreParens();
  field_ref lfe;

  // we know here that Expr is of field-parity type
  if (CXXOperatorCallExpr *OC = dyn_cast<CXXOperatorCallExpr>(e)) {
    lfe.fullExpr   = OC;
    // take name 
    lfe.nameExpr   = OC->getArg(0);
    lfe.parityExpr = OC->getArg(1);
  } else if (ArraySubscriptExpr * ASE = dyn_cast<ArraySubscriptExpr>(e)) {
    // In template definition TODO: should be removed?

    lfe.fullExpr   = ASE;
    lfe.nameExpr   = ASE->getLHS();
    lfe.parityExpr = ASE->getRHS();
    //llvm::errs() << lfe.fullExpr << " " << lfe.nameExpr << " " << lfe.parityExpr << "\n";
  } else {
    llvm::errs() << "Should not happen! Error in field parity\n";
    exit(1);
  }


  // Check if the expression is already handled
  for( field_ref r : field_ref_list)
    if( r.fullExpr == lfe.fullExpr  ){
      return(true);
  }

  //lfe.nameInd    = writeBuf->markExpr(lfe.nameExpr); 
  //lfe.parityInd  = writeBuf->markExpr(lfe.parityExpr);
  
  lfe.is_written = is_assign;
<<<<<<< HEAD
  // non-compound non-assignment can still require reading: for example lf[X].t = 1
  //lfe.is_read =  (is_compound || !is_assign);
  lfe.is_read = true;
=======
  lfe.is_read = (is_also_read || !is_assign);
>>>>>>> 7da26444
  lfe.sequence = parsing_state.stmt_sequence;


  std::string parity_expr_type = get_expr_type(lfe.parityExpr);

  if (parity_expr_type == "parity") {
    if (is_X) {
      llvm::errs() << "Internal error in handle_loop_parity\n";
      exit(-1);
    }
    if (parsing_state.accept_field_parity) {
      // 1st parity statement on a single line lattice loop
      loop_info.parity_expr  = lfe.parityExpr;
      loop_info.parity_value = get_parity_val(loop_info.parity_expr);
      loop_info.parity_text  = get_stmt_str(loop_info.parity_expr);
    } else {
      reportDiag(DiagnosticsEngine::Level::Error,
                 lfe.parityExpr->getSourceRange().getBegin(),
                 "field[parity] not allowed here, use field[X] -type instead" );
    }
  }
  
  // next ref must have wildcard parity
  parsing_state.accept_field_parity = false;
        
  if (parity_expr_type == "X_plus_direction" || 
      parity_expr_type == "X_plus_offset") {

    if (is_assign && !is_func_arg) {
      reportDiag(DiagnosticsEngine::Level::Error,
                 lfe.parityExpr->getSourceRange().getBegin(),
                 "Cannot assign to field expression with [X + dir] -type argument.");
    }
    if (is_assign && is_func_arg) {
      reportDiag(DiagnosticsEngine::Level::Error,
                 lfe.parityExpr->getSourceRange().getBegin(),
                 "Cannot use a non-const. reference to field expression with [X + dir] -type argument.");

    }

    // Now need to split the expr to parity and dir-bits
    // Because of offsets this is pretty complicated to do in AST.
    // We now know that the expr is of type
    // [X+direction]  or  [X+coordinate_vector] -- just
    // use the textual form of the expression!

    bool has_X;
    lfe.direxpr_s = remove_X( get_stmt_str(lfe.parityExpr), &has_X );

    if (!has_X) {
      reportDiag(DiagnosticsEngine::Level::Fatal,
                 lfe.parityExpr->getSourceRange().getBegin(),
                 "Internal error: index should have been X" );
      exit(-1);
    }

    // llvm::errs() << "Direxpr " << lfe.direxpr_s << '\n';

    lfe.is_direction = true;

    if (parity_expr_type == "X_plus_offset") {

      // It's an offset, no checking here to be done
      lfe.is_offset = true;

    } else {

      // Now make a check if the reference is just constant (XUP etc.)
      // Need to descent quite deeply into the expr chain
      Expr* e = lfe.parityExpr->IgnoreParens()->IgnoreImplicit();
      CXXOperatorCallExpr* Op = dyn_cast<CXXOperatorCallExpr>(e);
      if (!Op) {
        if (CXXConstructExpr * Ce = dyn_cast<CXXConstructExpr>(e)) {
          // llvm::errs() << " ---- got Ce, args " << Ce->getNumArgs() << '\n';
          if (Ce->getNumArgs() == 1) {
            e = Ce->getArg(0)->IgnoreImplicit();
            Op = dyn_cast<CXXOperatorCallExpr>(e);
          }
        }
      }
      
      if (!Op) {
        reportDiag(DiagnosticsEngine::Level::Fatal,
                   lfe.parityExpr->getSourceRange().getBegin(),
                   "Internal error: could not parse X + direction/offset -statement" );
        exit(1);
      }

      Expr *dirE = Op->getArg(1)->IgnoreImplicit();
      llvm::APSInt result;
      if (dirE->isIntegerConstantExpr(result, *Context)) {
        // Got constant
        lfe.is_constant_direction = true;
        lfe.constant_value = result.getExtValue();
        // llvm::errs() << " GOT DIR CONST, value " << lfe.constant_value << "  expr " << lfe.direxpr_s << '\n';
      } else {
        lfe.is_constant_direction = false;
        // llvm::errs() << "GOT DIR NOT-CONST " << lfe.direxpr_s << '\n';
      
        // If the direction is a variable, add it to the list
        // DeclRefExpr *DRE = dyn_cast<DeclRefExpr>(lfe.dirExpr);
        // static std::string assignop;
        // if(DRE && isa<VarDecl>(DRE->getDecl())) {
        //   handle_var_ref(DRE, false, assignop);
        // }

        // traverse the dir-expression to find var-references etc.
        TraverseStmt(lfe.parityExpr);
      }
    }
  } // end of "direction"-branch
    
  // llvm::errs() << "field expr " << get_stmt_str(lfe.nameExpr)
  //              << " parity " << get_stmt_str(lfe.parityExpr)
  //              << "\n";


  // Check that there are no local variable references up the AST
  FieldRefChecker frc(TheRewriter, Context);
  frc.TraverseStmt(lfe.fullExpr);
   
  field_ref_list.push_back(lfe);
      
  return(true);
}


//////////////////////////////////////////////////////////////////

///  Utility to find the reduction type

reduction get_reduction_type(bool is_assign,
                             std::string & assignop,
                             var_info & vi) {
  if (is_assign && (!vi.is_loop_local)) {
    if (assignop == "+=") return reduction::SUM;
    if (assignop == "*=") return reduction::PRODUCT;
  }
  return reduction::NONE;
}

////////////////////////////////////////////////////////////////////////////
/// This processes references to non-field variables within field loops
/// if is_assign==true, this is assigned to with assignop and assign_stmt contains
/// the full assignment op
////////////////////////////////////////////////////////////////////////////


void MyASTVisitor::handle_var_ref(DeclRefExpr *DRE, bool is_assign,
                                  std::string &assignop, Stmt * assign_stmt) {

  
  if (isa<VarDecl>(DRE->getDecl())) {
    auto decl = dyn_cast<VarDecl>(DRE->getDecl());
    var_ref vr;
    vr.ref = DRE;
    //vr.ind = writeBuf->markExpr(DRE);
    vr.is_assigned = is_assign;
    if (is_assign) vr.assignop = assignop;


    bool found = false;
    var_info *vip = nullptr;
    for (var_info & vi : var_info_list) {
      if (vi.decl == decl) {
        // found already referred to decl
        vi.refs.push_back(vr);
        vi.is_assigned |= is_assign;
        vi.reduction_type = get_reduction_type(is_assign, assignop, vi);
        
        vip = &vi;
        found = true;
        break;
      }
    }
    if (!found) {
      // new variable referred to
      vip = new_var_info(decl);

      vip->refs.push_back(vr);
      vip->is_assigned = is_assign;
      // we know refs contains only 1 element
      vip->reduction_type = get_reduction_type(is_assign, assignop, *vip);

    }

    if (is_assign && assign_stmt != nullptr && !vip->is_site_dependent) {
      vip->is_site_dependent = check_rhs_of_assignment(assign_stmt, &vip->dependent_vars );
      
      llvm::errs() << "Var " << vip->name << " depends on site: " << vip->is_site_dependent <<  "\n";
    } 
    
  } else { 
    // end of VarDecl - how about other decls, e.g. functions?
    reportDiag(DiagnosticsEngine::Level::Error,
               DRE->getSourceRange().getBegin(),
               "Reference to unimplemented (non-variable) type");
  }
}

////////////////////////////////////////////////////////////////////////////////
///  Insert the new variable info


var_info * MyASTVisitor::new_var_info(VarDecl *decl) {

  var_info vi;
  vi.refs = {};
  vi.decl = decl;
  vi.name = decl->getName().str();
  // Printing policy is somehow needed for printing type without "class" id
  // Unqualified takes away "consts" etc and Canonical typdefs/using.
  // Also need special handling for element type
  clang::QualType type = decl->getType().getUnqualifiedType().getNonReferenceType();
  type.removeLocalConst();
  vi.type = type.getAsString(PP);
  vi.type = remove_all_whitespace(vi.type);
  bool is_elem = (vi.type.find("element<") == 0);
  vi.type = type.getAsString(PP);
  if (is_elem) vi.type = "element<" + vi.type + ">";
  // llvm::errs() << " + Got " << vi.type << '\n';

  // is it loop-local?
  vi.is_loop_local = false;
  for (var_decl & d : var_decl_list) {
    if (d.scope >= 0 && vi.decl == d.decl) {
      llvm::errs() << "loop local var ref! " << vi.name << '\n';
      vi.is_loop_local = true;
      break;
    }
  }
  vi.is_site_dependent = false;  // default case
  vi.dependent_vars.clear();

  var_info_list.push_back(vi);
  return &(var_info_list.back());
}


///////////////////////////////////////////////////////////////////
/// Check if the RHS of assignment is site dependent
///////////////////////////////////////////////////////////////////

bool MyASTVisitor::check_rhs_of_assignment(Stmt *s, std::vector<var_info *> * vi) {

  if (CXXOperatorCallExpr *OP = dyn_cast<CXXOperatorCallExpr>(s)) {
    if (OP->isAssignmentOp()) {
      return is_site_dependent(OP->getArg(1),vi);
    }
  }

  if (BinaryOperator *B = dyn_cast<BinaryOperator>(s)) {
    if (B->isAssignmentOp()) {
      return is_site_dependent(B->getRHS(),vi);
    }
  }
  // one of these should have triggered!  
  assert(0 && "Internal error in RHS analysis");
}

///////////////////////////////////////////////////////////////////
/// Find the the base of a compound variable expression
///////////////////////////////////////////////////////////////////

DeclRefExpr * find_base_variable(Expr * E){
  Expr * RE = E;

  while(!dyn_cast<DeclRefExpr>(RE)){
    // RE may be a compound expression. We want the base variable.
    if(dyn_cast<ArraySubscriptExpr>(RE)){
      ArraySubscriptExpr * ASE = dyn_cast<ArraySubscriptExpr>(RE);
      RE = ASE->getBase()->IgnoreImplicit();
    } else if(dyn_cast<MemberExpr>(RE)){
      MemberExpr * ME = dyn_cast<MemberExpr>(RE);
      RE = ME->getBase()->IgnoreImplicit();
    } else if(dyn_cast<CXXOperatorCallExpr>(RE)) {
      CXXOperatorCallExpr * OCE = dyn_cast<CXXOperatorCallExpr>(RE);
      if(strcmp(getOperatorSpelling(OCE->getOperator()),"[]") == 0){
        RE = OCE->getArg(0)->IgnoreImplicit();
      } else {
        // It's not a variable
        return nullptr;
      }
    } else {
      // It's not a variable
      return nullptr;
    }
  }
  return dyn_cast<DeclRefExpr>(RE);
}


bool is_variable_loop_local(VarDecl * decl){
  for (var_decl & d : var_decl_list) {
    if (d.scope >= 0 && decl == d.decl) {
      llvm::errs() << "loop local var ref! \n";
      return true;
    }
  }
  return false;
}



// handle an array subscript expression
int MyASTVisitor::handle_array_var_ref(ArraySubscriptExpr *E,
                                        bool is_assign,
                                        std::string &assignop) {
                                          
  // Find the base of the array
  DeclRefExpr * DRE = find_base_variable(E);
  if(is_field_expr(DRE)){
    // The base if a field expression. This is always allowed and 
    // handled straightforwardly by handling the field.
    // Return 0 so that the calling function knows nothing was done
    return 0;
  }

  // Check if it's local
  VarDecl * decl = dyn_cast<VarDecl>(DRE->getDecl());
  bool array_local = is_variable_loop_local(decl);

  // Also check the index
  bool index_local;
  DRE = dyn_cast<DeclRefExpr>(E->getIdx()->IgnoreImplicit());
  if(DRE){
    decl = dyn_cast<VarDecl>(DRE->getDecl());
    index_local = is_variable_loop_local(decl);
  } else {
    // This happens when the index is not a variable.
    // It's probably a compile time constant
    index_local = true;
  }

  // Now handling depends on wether it's local, global, or something else
  if(!array_local){
    llvm::errs() << "Non-local array\n";
    if(!index_local){
      llvm::errs() << "Non-local index\n";
      // It's defined completely outside the loop. Can be replaced with a
      // temporary variable
      array_ref ar;
      ar.ref = E;
      
      // Find the type of the full expression (that is an element of the array)
      auto type = E->getType().getCanonicalType().getUnqualifiedType();
      ar.type = type.getAsString(PP);
    
      array_ref_list.push_back(ar);
    } else {
      llvm::errs() << "Local index\n";

      // The array is defined outside, but the index is local. This is 
      // the most problematic case.
      // For now, only allow this if it's a
      // histogram reduction

      return 0;

      reportDiag(DiagnosticsEngine::Level::Error,
                 E->getSourceRange().getBegin(),
                 "Cannot mix loop local index and predefined array. You must use std::vector in a vector reduction." );
    }
  } else {
    llvm::errs() << "Local array\n";
    if( !index_local ){
      llvm::errs() << "Local index\n";
      // The index needs to be communicated to the loop. It's a normal variable,
      // so we can handle it as such
      handle_var_ref(DRE, is_assign, assignop);
    } else {
      llvm::errs() << "Local index\n";
      // Array and index are local. This does not require any action.
    }
  }
  return 1;
}




///////////////////////////////////////////////////////////////////////////////
/// handle_full_loop_stmt() is the starting point for the analysis of all
/// "parity" -loops
///////////////////////////////////////////////////////////////////////////////

bool MyASTVisitor::handle_full_loop_stmt(Stmt *ls, bool field_parity_ok ) {
  // init edit buffer
  // Buf.create( &TheRewriter, ls );
          
  field_ref_list.clear();
  special_function_call_list.clear();
  var_info_list.clear();
  var_decl_list.clear();
  array_ref_list.clear();
  vector_reduction_ref_list.clear();
  remove_expr_list.clear();
  global.location.loop = ls->getSourceRange().getBegin();

  loop_info.has_site_dependent_conditional = false;  // reset
  loop_info.conditional_vars.clear();
  
  parsing_state.accept_field_parity = field_parity_ok;
    
  // the following is for taking the parity from next elem
  parsing_state.scope_level = 0;
  parsing_state.in_loop_body = true;
  parsing_state.ast_depth = 0;   // renormalize to the beginning of loop
  parsing_state.stmt_sequence = 0;

  // code analysis starts here
  TraverseStmt(ls);

  parsing_state.in_loop_body = false;
  parsing_state.ast_depth = 0;

  // Remove exprs which we do not want
  for (Expr * e : remove_expr_list) writeBuf->remove(e);
  
  // check and analyze the field expressions
  check_var_info_list();
  check_addrofops_and_refs(ls);  // scan through the full loop again
  check_field_ref_list();

  // check here also if conditionals are site dependent through var dependence
  // because var_info_list was checked above, once is enough
  if (loop_info.has_site_dependent_conditional == false) {
    for (auto * n : loop_info.conditional_vars) 
      if (n->is_site_dependent) loop_info.has_site_dependent_conditional = true;
  }

  if (loop_info.has_site_dependent_conditional) llvm::errs() << "Cond is site dep!\n";

  // and now generate the appropriate code
  generate_code(ls);
  
  // Buf.clear();
          
  // Emit the original command as a commented line
  writeBuf->insert(ls->getSourceRange().getBegin(),
                   comment_string(global.full_loop_text) + "\n",true,true);
  
  global.full_loop_text = "";

  // don't go again through the arguments
  parsing_state.skip_children = 1;
  
  return true;
}


////////////////////////////////////////////////////////////////////////////////
///  act on statements within the parity loops.  This is called 
///  from VisitStmt() if the status state::in_loop_body is true
////////////////////////////////////////////////////////////////////////////////

bool MyASTVisitor::handle_loop_body_stmt(Stmt * s) {

  // This keeps track of the assignment to field
  // must remember the set value across calls
  static bool is_assignment = false;
  static bool is_compound = false;
  static Stmt * assign_stmt = nullptr;
  static std::string assignop;
  static bool is_member_expr = false;

  // depth = 1 is the "top level" statement, should give fully formed
  // c++ statements separated by ';'.  These act as sequencing points
  // This is used to obtain assignment and read ordering
  if (parsing_state.ast_depth == 1) parsing_state.stmt_sequence++;

 
  // Need to recognize assignments lf[X] =  or lf[X] += etc.
  // And also assignments to other vars: t += norm2(lf[X]) etc.
  if (is_assignment_expr(s,&assignop,is_compound)) {
    check_allowed_assignment(s);
    assign_stmt = s;
    is_assignment = true;
    // next visit here will be to the assigned to variable
    return true;
  }

  if (isa<MemberExpr>(s)) {
    if (is_assignment) is_member_expr = true;
  }

  if ( is_constructor_stmt(s) ){
    handle_constructor_in_loop(s);
    // return true;
  }

  // Check c++ methods  -- HMM: it seems above function call stmt catches these first
  if( 0 && is_member_call_stmt(s) ){
    handle_member_call_in_loop(s);
    // let this ripple trough, for now ...
    // return true;
  }

  // Check for function calls parameters. We need to determine if the 
  // function can assign to the a field parameter (is not const).
  if( is_function_call_stmt(s) ){
    handle_function_call_in_loop(s);
    // let this ripple trough, for - expr f[X] is a function call and is trapped below too
    // return true;
  }

   
  // catch then expressions
  if (Expr *E = dyn_cast<Expr>(s)) {
    
    // Avoid treating constexprs as variables
    if (E->isCXX11ConstantExpr(*Context, nullptr, nullptr)) {
       parsing_state.skip_children = 1;   // nothing to be done
       return true;
    }


    //if (is_field_element_expr(E)) {
      // run this expr type up until we find field variable refs
    if (is_field_with_X_expr(E)) {
      // It is field[X] reference
      // get the expression for field name
      handle_field_parity_X_expr(E, is_assignment, is_compound || is_member_expr, true);
      is_assignment = false;  // next will not be assignment
      is_member_expr = false;
      // (unless it is a[] = b[] = c[], which is OK)

      parsing_state.skip_children = 1;
      return true;
    }


    if (is_field_parity_expr(E)) {
      // Now we know it is a field parity reference
      // get the expression for field name
          
      handle_field_parity_X_expr(E, is_assignment, is_compound || is_member_expr, false);
      is_assignment = false;  // next will not be assignment
      // (unless it is a[] = b[] = c[], which is OK)
      is_member_expr = false;

      parsing_state.skip_children = 1;
      return true;
    }

    if (is_field_expr(E)) {
      // field without [X], bad usually (TODO: allow  scalar func(field)-type?)
      reportDiag(DiagnosticsEngine::Level::Error,
                 E->getSourceRange().getBegin(),
                 "Field expressions without [X] not allowed within field loop");
      parsing_state.skip_children = 1;  // once is enough
      return true;
    }


    // if (UnaryOperator * UO = dyn_cast<UnaryOperator>(E)) {
    //   if (UO->getOpcode() == UnaryOperatorKind::UO_AddrOf &&
    //       does_expr_contain_field( UO->getSubExpr() ) ) {
    //     reportDiag(DiagnosticsEngine::Level::Error,
    //                E->getSourceRange().getBegin(),
    //                "Taking address of '%0' is not allowed, suggest using references. "
    //                "If a pointer is necessary, copy first: 'auto v = %1; auto *p = &v;'",
    //                get_stmt_str(UO->getSubExpr()).c_str(),
    //                get_stmt_str(UO->getSubExpr()).c_str() );

    //     parsing_state.skip_children = 1;  // once is enough
    //     return true;
    //   }
    // }

    if (DeclRefExpr *DRE = dyn_cast<DeclRefExpr>(E)) {
      if (isa<VarDecl>(DRE->getDecl())) {
        // now it should be var ref non-field
      
        handle_var_ref(DRE,is_assignment,assignop,assign_stmt);
        is_assignment = false;
      
        llvm::errs() << "Variable ref: "
                     << TheRewriter.getRewrittenText(E->getSourceRange()) << '\n';

        parsing_state.skip_children = 1;
        return true;
      }
      // TODO: function ref?
    }


#if 1

    if (isa<ArraySubscriptExpr>(E)) {
      llvm::errs() << "  It's array expr "
                   << TheRewriter.getRewrittenText(E->getSourceRange()) << "\n";
      auto a = dyn_cast<ArraySubscriptExpr>(E);

      // At this point this should be an allowed expression?
      int is_handled = handle_array_var_ref(a, is_assignment, assignop);
      
      // We don't want to handle the array variable or the index separately
      parsing_state.skip_children = is_handled;
      return true;
    }

    // Check for a vector reduction
    if( is_assignment && isa<CXXOperatorCallExpr>(s) ){
      CXXOperatorCallExpr * OC = dyn_cast<CXXOperatorCallExpr>(s);
      std::string type = OC->getArg(0)->getType().getAsString();
      if( type.rfind("std::vector<",0) != std::string::npos ){
        // It's an assignment to a vector element
        // Still need to check if it's a reduction
        DeclRefExpr * DRE = dyn_cast<DeclRefExpr>(OC->getArg(0)->IgnoreImplicit());
        VarDecl * vector_decl = dyn_cast<VarDecl>(DRE->getDecl());
        bool array_local = is_variable_loop_local(vector_decl);
        
        DRE = dyn_cast<DeclRefExpr>(OC->getArg(1)->IgnoreImplicit());
        VarDecl * index_decl = dyn_cast<VarDecl>(DRE->getDecl());
        bool index_local = is_variable_loop_local(index_decl);

        // Handle the index as a variable (it's local, so the name won't change)
        handle_var_ref(DRE,false,assignop);

        if( !array_local && index_local ) {
          llvm::errs() << "Found a vector reduction\n";
          vector_reduction_ref vrf;
          vrf.ref = OC;
          vrf.vector_name = vector_decl->getName().str();
          vrf.index_name = index_decl->getName().str();
          if( type.rfind("float",0) != std::string::npos ){
            vrf.type = "float";
          } else {
            vrf.type = "double";
          }
          if (assignop == "+=") {
            vrf.reduction_type = reduction::SUM;
          } else if (assignop == "*="){
            vrf.reduction_type = reduction::PRODUCT;
          } else {
            vrf.reduction_type = reduction::NONE;
          }
          vector_reduction_ref_list.push_back(vrf);
          parsing_state.skip_children = 1;
        }

      }
      is_assignment = false;  // next will not be assignment
      is_member_expr = false;
    }

#endif
    
    if (0){

      // not field type non-const expr
      llvm::errs() << "Non-const other Expr: " << get_stmt_str(E) << '\n';
      // loop-local variable refs inside? If so, we cannot evaluate this as "whole"

      // check_local_loop_var_refs = 1;
      
      // TODO: find really uniq variable references
      //var_ref_list.push_back( handle_var_ref(E) );

      parsing_state.skip_children = 1;          
      return true;
    }
  } // Expr checking branch - now others...

  // This reached only if s is not Expr

 
  // start {...} -block or other compound
  if (isa<CompoundStmt>(s) || isa<ForStmt>(s) || isa<IfStmt>(s)
      || isa<WhileStmt>(s) || isa<DoStmt>(s)) {

    static bool passthrough = false;
    // traverse each stmt - use passthrough trick if needed
    if (passthrough) {
      passthrough = false;
      return true;
    }
    
    parsing_state.scope_level++;
    passthrough = true;     // next visit will be to the same node, skip

    // Reset ast_depth, so that depth == 0 again for the block.
    if (isa<CompoundStmt>(s)) parsing_state.ast_depth = -1; 

    TraverseStmt(s);

    // check also the conditionals - are these site dependent?
    if (!loop_info.has_site_dependent_conditional) {
      Expr * condexpr = nullptr;
      if      (IfStmt    * IS = dyn_cast<IfStmt>(s))    condexpr = IS->getCond();
      else if (ForStmt   * FS = dyn_cast<ForStmt>(s))   condexpr = FS->getCond();
      else if (WhileStmt * WS = dyn_cast<WhileStmt>(s)) condexpr = WS->getCond();
      else if (DoStmt    * DS = dyn_cast<DoStmt>(s))    condexpr = DS->getCond();

      if (condexpr != nullptr) {
        loop_info.has_site_dependent_conditional = 
          is_site_dependent(condexpr, &loop_info.conditional_vars);
        if (loop_info.has_site_dependent_conditional) 
          loop_info.condExpr = condexpr;
      }
    }

    parsing_state.ast_depth = 0;

    parsing_state.scope_level--;
    remove_vars_out_of_scope(parsing_state.scope_level);
    parsing_state.skip_children = 1;
    return true;
  }
    
  return true;    
}

////////////////////////////////////////////////////////////////////////////
///  List field<> specializations
///  This does not currently do anything necessary, specializations are
///  now handled as field<> are used in loops
///  
////////////////////////////////////////////////////////////////////////////


int MyASTVisitor::handle_field_specializations(ClassTemplateDecl *D) {
  // save global, perhaps needed (perhaps not)
  field_decl = D;

  if (cmdline::verbosity >= 2)
    llvm::errs() << "field<type> specializations in this compilation unit:\n";

  int count = 0;
  for (auto spec = D->spec_begin(); spec != D->spec_end(); spec++ ) {
    count++;
    auto & args = spec->getTemplateArgs();

    if (args.size() != 1) {
      llvm::errs() << " *** Fatal: More than one type arg for field<>\n";
      exit(1);
    }
    if (TemplateArgument::ArgKind::Type != args.get(0).getKind()) {
      reportDiag(DiagnosticsEngine::Level::Error,
                 D->getSourceRange().getBegin(),
                 "Expect type argument in \'field\' template" );
      return(0);
    }

    // Get typename without class, struct... qualifiers
    std::string typestr = args.get(0).getAsType().getAsString(PP);

    if (cmdline::verbosity >= 2) {
      llvm::errs() << "  field < " << typestr << " >";
      if (spec->isExplicitSpecialization()) llvm::errs() << " explicit specialization\n";
      else llvm::errs() << '\n';
    }
  }
  return(count);
      
} // end of "field"

///////////////////////////////////////////////////////////////////////////////////
/// Source Location utilities
///////////////////////////////////////////////////////////////////////////////////

SourceLocation MyASTVisitor::getSourceLocationAtEndOfLine( SourceLocation l ) {
  SourceManager &SM = TheRewriter.getSourceMgr();
  for (int i=0; i<10000; i++) {
    bool invalid = false;
    const char * c = SM.getCharacterData(l.getLocWithOffset(i),&invalid);
    if (invalid) {
      // no new line found in buffer.  return previous loc, could be false!
      llvm::errs() << program_name + ": no new line found in buffer, internal error\n";
      return( l.getLocWithOffset(i-1) );
    }
    if (*c == '\n') return( l.getLocWithOffset(i) );
  }
  return l;
}

SourceLocation MyASTVisitor::getSourceLocationAtEndOfRange( SourceRange r ) {
  int i = TheRewriter.getRangeSize(r);
  return r.getBegin().getLocWithOffset(i-1);
}

/// get next character and sourcelocation, while skipping comments

SourceLocation MyASTVisitor::getNextLoc(SourceLocation sl, bool forward) {
  SourceManager &SM = TheRewriter.getSourceMgr();
  bool invalid = false;

  int dir;
  if (forward) dir = 1; else dir = -1;
  SourceLocation s = sl.getLocWithOffset(dir);
  const char * c = SM.getCharacterData(s,&invalid);

  // skip comments - only c-style backwards
  while ('/' == *c) {

    if (forward && '/' == *SM.getCharacterData(s.getLocWithOffset(1),&invalid)) {
      // a comment, skip the rest of line
      while (!invalid && *SM.getCharacterData(s,&invalid) != '\n' ) s = s.getLocWithOffset(1);
      c = SM.getCharacterData(s,&invalid);

    } else if ('*' == *SM.getCharacterData(s.getLocWithOffset(dir),&invalid)) {
      // c-style comment
      s = s.getLocWithOffset(2*dir);
      while (!invalid && *SM.getCharacterData(s,&invalid) != '*' && 
              *SM.getCharacterData(s.getLocWithOffset(dir),&invalid) != '/' ) s = s.getLocWithOffset(dir);
      s = s.getLocWithOffset(2*dir);
      c = SM.getCharacterData(s,&invalid);
    } else 
      break;  // exit from here
  }
  
  return s;
}


char MyASTVisitor::getChar(SourceLocation sl) {
  SourceManager &SM = TheRewriter.getSourceMgr();
  bool invalid = false;
  const char * c = SM.getCharacterData(sl,&invalid);
  if (invalid) return 0;
  else return *c;
}


/// Skip paren expression following sl, points after the paren

SourceLocation MyASTVisitor::skipParens( SourceLocation sl ) {

  while (sl.isValid() && getChar(sl) != '(') sl = getNextLoc(sl);

  int lev = 1;
  sl = getNextLoc(sl);
  while (lev > 0 && sl.isValid()) {
    char c = getChar(sl);
    if (c == '(') lev++;
    if (c == ')') lev--;
    sl = getNextLoc(sl);
  }

  return sl;
}  

/// Get next word starting from sl

std::string MyASTVisitor::getNextWord( SourceLocation sl ) {
  while (std::isspace(getChar(sl))) sl = getNextLoc(sl);  // skip spaces
  
  std::string res;
  char c = getChar(sl);
  if (std::isalnum(c) || c == '_') {
    while (sl.isValid() && (std::isalnum(c) || c== '_')) {
      res.push_back(c);
      sl = getNextLoc(sl);
      c  = getChar(sl);
    }
  } else res.push_back(c);
  return res;
}

/// Get prev word starting from sl - 

std::string MyASTVisitor::getPreviousWord( SourceLocation sl ) {
  while (std::isspace(getChar(sl))) sl = getNextLoc(sl,false);  // skip spaces
  
  SourceLocation e = sl;
  char c = getChar(sl);
  if (std::isalnum(c) || c == '_') {
    while (sl.isValid() && (std::isalnum(c) || c== '_')) {
      sl = getNextLoc(sl,false);
      c  = getChar(sl);
    }
    sl = getNextLoc(sl); // 1 step too much
  } 
  return TheRewriter.getRewrittenText(SourceRange(sl,e));
}


///////////////////////////////////////////////////////////////////////////////////
/// Pragma handling: has_pragma()
/// TODO: switch to use vector produced by preprocessor pragma visitor!
///////////////////////////////////////////////////////////////////////////////////

bool MyASTVisitor::has_pragma(Stmt *S, const char * n) {
  return has_pragma( S->getSourceRange().getBegin(), n);
}

bool MyASTVisitor::has_pragma(Decl *F, const char * n) {
  return has_pragma( F->getSourceRange().getBegin(), n);
}


bool MyASTVisitor::has_pragma(const SourceLocation l, const char * n) {
  std::string arg;
  SourceLocation pragmaloc,sl = l;

  // if macro, get the unexpanded loc
  if (sl.isMacroID()) {
    CharSourceRange CSR = TheRewriter.getSourceMgr().getImmediateExpansionRange( sl );
    sl = CSR.getBegin();
  }

  if (is_preceded_by_pragma(sl, arg, pragmaloc) && (arg.find(n) != std::string::npos) ) {

    // got it, comment out -- check that it has not been commented out before
    // the buffer may not be writeBuf, so be careful

    srcBuf * sb = get_file_srcBuf(pragmaloc);

    int loc = sb->find_original(pragmaloc,'#');
    if (loc < 0) {
      llvm::errs() << "internal error in pragma handling\n";
      exit(1);
    }
    std::string s = sb->get(loc,loc+1);
    if (s.at(0) == '#') sb->insert(loc ,"//-- ",true,false);

    return true;
  }

  return false;
}


/// Check if the SourceLocation l is preceded by "#pragma hila" on previous line.
/// There cannot be anything except whitespace between l and the beginning of line
/// Pragma_args will point to the beginning of arguments of pragma

bool MyASTVisitor::is_preceded_by_pragma( SourceLocation l0 , std::string & arguments, 
                                          SourceLocation & pragmaloc ) {
  SourceLocation l = l0;
  SourceLocation lend;
  SourceManager &SM = TheRewriter.getSourceMgr();
  bool found_line_break = false;
  bool got_non_space_chars = false;
  
  // Move backward from location l and find two linebreaks
  // These are the beginning and the end of the previous line
  constexpr int maxiter = 5000;
  for (int i=0; i<maxiter; i++) {
    l=l.getLocWithOffset(-1);

    bool invalid = false;
    const char * c = SM.getCharacterData(l,&invalid);
    if (invalid) {
      // Invalid character found. This is probably the beginning of a file
      return false;
    }
    if (*c == '\n'){
      if(!found_line_break) {
        // this is the 1st line break
        found_line_break = true;
      } else {
        // Second line break, exit here if this line was not empty
        if (got_non_space_chars) break;
      }
    } else {
      if (!got_non_space_chars && !isspace(*c)) {
        // non-space chars before the beginning of line where l was
        if (!found_line_break) return false;

        // now we got non-empty line above
        got_non_space_chars = true;
        lend = l;    // end loc of non-trivial txt
      } 
    }
    if (i == maxiter-1) {
      llvm::errs() << "Search error in is_preceded_by_pragma\n";
      return false;
    }
  }

  // l points to \n, skip
  //l = l.getLocWithOffset(1);
  // Now l points to the beginning of prospective #pragma hila -line
  // Get first the source text 
  std::string txt = TheRewriter.getRewrittenText(SourceRange(l,lend));

  txt = remove_extra_whitespace(txt);

  std::string comp = "#pragma hila";
  if (txt.compare(0,comp.length(),comp) == 0) {
    // found it, set return value
    arguments = txt.substr(comp.length()+1, std::string::npos);
    pragmaloc = l;
    return true;
  }
  // there could be space between # and pragma
  comp = "# pragma hila";
  if (txt.compare(0,comp.length(),comp) == 0) {
    // found it, set return value
    arguments = txt.substr(comp.length()+1, std::string::npos);
    pragmaloc = l;
    return true;
  }
  
  return false; 
}

////////////////////////////////////////////////////////////////////////////////////
/// These are the main traverse methods
/// By overriding these methods in MyASTVisitor we can control which nodes are visited.
/// These are control points for the depth of the traversal;
///  skip_children,  ast_depth
////////////////////////////////////////////////////////////////////////////////////

bool MyASTVisitor::TraverseStmt(Stmt *S) {
    
  // if state::skip_children > 0 we'll skip all until return to level up
  if (parsing_state.skip_children > 0) parsing_state.skip_children++;
    
  // go via the original routine...
  if (!parsing_state.skip_children) {
    parsing_state.ast_depth++;
    RecursiveASTVisitor<MyASTVisitor>::TraverseStmt(S);
    if (parsing_state.ast_depth > 0) parsing_state.ast_depth--;
  }

  if (parsing_state.skip_children > 0) parsing_state.skip_children--;
      
  return true;
}

bool MyASTVisitor::TraverseDecl(Decl *D) {

  // if state::skip_children > 0 we'll skip all until return to level up
  if (parsing_state.skip_children > 0) parsing_state.skip_children++;
    
  // go via the original routine...
  if (!parsing_state.skip_children) {
    parsing_state.ast_depth++;
    RecursiveASTVisitor<MyASTVisitor>::TraverseDecl(D);
    if (parsing_state.ast_depth > 0) parsing_state.ast_depth--;
  }

  if (parsing_state.skip_children > 0) parsing_state.skip_children--;

  return true;
}



parity MyASTVisitor::get_parity_val(const Expr *pExpr) {
  SourceLocation SL;
  APValue APV;

  if (pExpr->isCXX11ConstantExpr( *Context, &APV, &SL )) {
    // Parity is now constant
    int64_t val = (APV.getInt().getExtValue());
    parity p;
    if (0 <= val && val <= (int)parity::all) {
      p = static_cast<parity>(val);
    } else {
      reportDiag(DiagnosticsEngine::Level::Fatal,
                 pExpr->getSourceRange().getBegin(),
                 "Transformer internal error, unknown parity" );
      exit(-1);
    }
    if (p == parity::none) {
      reportDiag(DiagnosticsEngine::Level::Error,
                 pExpr->getSourceRange().getBegin(),
                 "parity::none is reserved for internal use" );
    }
        
    return p;
  } else {
    return parity::none;
  }
}

//  Obsolete when X is new type
// void MyASTVisitor::require_parity_X(Expr * pExpr) {
//   // Now parity has to be X (or the same as before?)
//   if (get_parity_val(pExpr) != parity::x) {
//     reportDiag(DiagnosticsEngine::Level::Error,
//                pExpr->getSourceRange().getBegin(),
//                "Use wildcard parity \"X\" or \"parity::x\"" );
//   }
// }

//////////////////////////////////////////////////////////////////////////////
/// Process the field<> -references appearing in this loop, and
/// construct the field_info_list
//////////////////////////////////////////////////////////////////////////////

bool MyASTVisitor::check_field_ref_list() {

  bool no_errors = true;
  
  global.assert_loop_parity = false;

  field_info_list.clear();
    
  for( field_ref & p : field_ref_list ) {

    std::string name = get_stmt_str(p.nameExpr);
      
    field_info * fip = nullptr;

    // search for duplicates: if found, lfip is non-null

    for (field_info & li : field_info_list) {
      if (name.compare(li.old_name) == 0) {
        fip = &li;
        break;
      }
    }

    if (fip == nullptr) {
      field_info lfv;
      lfv.old_name = name;
      lfv.type_template = get_expr_type(p.nameExpr);
      if (lfv.type_template.find("field",0) != 0) {
        reportDiag(DiagnosticsEngine::Level::Error,
                   p.nameExpr->getSourceRange().getBegin(),     
                   "Confused: type of field expression?");
        no_errors = false;
      }
      lfv.type_template.erase(0,5);  // Remove "field"  from field<T>

      // get also the fully canonical field<T>  type.
      lfv.element_type = p.nameExpr->getType().getUnqualifiedType().getCanonicalType().getAsString(PP);
      int a = lfv.element_type.find('<')+1;
      int b = lfv.element_type.rfind('>') - a;
      lfv.element_type = lfv.element_type.substr(a,b); 

      lfv.nameExpr = p.nameExpr;     // store the first nameExpr to this field
      
      field_info_list.push_back(lfv);
      fip = & field_info_list.back();
    }
    // now fip points to the right info element
    // copy that to lf reference
    p.info = fip;

    if (p.is_written && !fip->is_written) {
      // first write to this field var
      fip->first_assign_seq = p.sequence;
      fip->is_written = true;
    }

    // note special treatment of file[X] -read: it is real read only if it 
    // comes before or at the same time than assign
    if (p.is_read) {
      if (p.is_direction) {
        fip->is_read_nb = true;
      } else if ( !fip->is_written || fip->first_assign_seq >= p.sequence) {
        fip->is_read_atX = true;
      }
    }

    if (p.is_offset) fip->is_read_offset = true;
      
    // save expr record
    fip->ref_list.push_back(&p);

    if (p.is_direction) {

      // if (p.is_written) {
      //   reportDiag(DiagnosticsEngine::Level::Error,
      //              p.parityExpr->getSourceRange().getBegin(),
      //              "Neighbour offset not allowed on the LHS of an assignment");
      //   no_errors = false;
      // }

      // does this dir with this field name exist before?
      // Use is_duplicate_expr() to resolve the ptr, it has (some) intelligence to
      // find equivalent constant expressions
      // TODO: use better method?
      bool found = false;
      for (dir_ptr & dp : fip->dir_list) {
        if (p.is_constant_direction) {
          found = (dp.is_constant_direction && dp.constant_value == p.constant_value);
        } else {
          found = is_duplicate_expr(dp.parityExpr, p.parityExpr);
        }

        if (found) {
          dp.count += (p.is_offset == false); // only nn in count
          dp.ref_list.push_back(&p);
          break;
        }
      }
      
      if (!found) {
        dir_ptr dp;
        dp.parityExpr = p.parityExpr;
        dp.count = (p.is_offset == false);
        dp.is_offset = p.is_offset;
        dp.is_constant_direction = p.is_constant_direction;
        dp.constant_value = p.constant_value;
        dp.direxpr_s = p.direxpr_s;     // copy the string expr of direction

        dp.ref_list.push_back(&p);

        fip->dir_list.push_back(dp);
      }
    } // direction
  } // p-loop
  
  
  for (field_info & l : field_info_list) {

    // Check if the field can be vectorized

    l.vecinfo = inspect_field_type(l.nameExpr);

    // check for f[ALL] = f[X+dir] -type use, which is undefined

    if (l.is_written && l.dir_list.size() > 0) {
 
      // There may be error, find culprits
      bool found_error = false;
      for (field_ref * p : l.ref_list) {
        if (p->is_direction && !p->is_written && !p->is_offset) {
          if (loop_info.parity_value == parity::all) {

            reportDiag(DiagnosticsEngine::Level::Error,
                       p->parityExpr->getSourceRange().getBegin(),
                       "Simultaneous access '%0' and assignment '%1' not allowed with parity ALL",
                       get_stmt_str(p->fullExpr).c_str(),
                       l.old_name.c_str());
            no_errors = false;
            found_error = true;

          } else if (loop_info.parity_value == parity::none) {
            reportDiag(DiagnosticsEngine::Level::Remark,
                       p->parityExpr->getSourceRange().getBegin(),
                       "Simultaneous access '%0' and assignment '%1' is allowed only with parity %2 is EVEN or ODD.  Inserting assertion",
                       get_stmt_str(p->fullExpr).c_str(),
                       l.old_name.c_str(),
                       loop_info.parity_text.c_str());
            found_error = true;
          }
        }
      }

      if (found_error) {
        for (field_ref * p : l.ref_list) {
          if (p->is_written && p->is_direction) {
            reportDiag(DiagnosticsEngine::Level::Remark,
                       p->fullExpr->getSourceRange().getBegin(),
                       "Location of assignment");
          }
        }
      }
    } 
  }
  return no_errors;
}

/////////////////////////////////////////////////////////////////////////////
/// Check now that the references to variables are as required
/////////////////////////////////////////////////////////////////////////////

void MyASTVisitor::check_var_info_list() {
  for (var_info & vi : var_info_list) {
    if (!vi.is_loop_local) {
      if (vi.reduction_type != reduction::NONE) {
        if (vi.refs.size() > 1) {
          // reduction only once
          int i=0;
          for (auto & vr : vi.refs) {
            if (vr.assignop == "+=" || vr.assignop == "*=") {
              reportDiag(DiagnosticsEngine::Level::Error,
                         vr.ref->getSourceRange().getBegin(),
                         "Reduction variable \'%0\' used more than once within one field loop",
                         vi.name.c_str());
              break;
            }
            i++;
          }
          int j=0;
          for (auto & vr : vi.refs) {
            if (j!=i) reportDiag(DiagnosticsEngine::Level::Remark,
                                 vr.ref->getSourceRange().getBegin(),
                                 "Other reference to \'%0\'", vi.name.c_str());
            j++;
          }
        }
      } else if (vi.is_assigned) {
        // now not reduction
        for (auto & vr : vi.refs) {
          if (vr.is_assigned) 
            reportDiag(DiagnosticsEngine::Level::Error,
                       vr.ref->getSourceRange().getBegin(),
                       "Cannot assign to variable defined outside field loop (unless reduction \'+=\' or \'*=\')");
        }
      }
    }
  }

  // iterate through var_info_list until no more is_site_dependent -relations found
  // this should not leave any corner cases behind

  int found;
  do {
    found = 0;
    for (var_info & vi : var_info_list) {
      if (vi.is_site_dependent == false) {
        for (var_info * d : vi.dependent_vars) if (d->is_site_dependent) {
          vi.is_site_dependent = true;
          found++;
          break;  // go to next var
        }
      }
    } 
  } while (found > 0);

  // and also get the vectorized type for them, to be prepared...

  if (target.vectorize) {
    for (var_info & vi : var_info_list) {
      vi.vecinfo.is_vectorizable = is_vectorizable_type(vi.decl->getType(),vi.vecinfo);
    }
  }

}

////////////////////////////////////////////////////////////////////////////////////////
/// flag_error = true by default in myastvisitor.h

SourceRange MyASTVisitor::getRangeWithSemicolon(Stmt * S, bool flag_error) {
  SourceRange range(S->getBeginLoc(),
                    Lexer::findLocationAfterToken(S->getEndLoc(),
                                                  tok::semi,
                                                  TheRewriter.getSourceMgr(),
                                                  Context->getLangOpts(),
                                                  false));
  if (!range.isValid()) {
    if (flag_error) {
      reportDiag(DiagnosticsEngine::Level::Fatal,
                 S->getEndLoc(),
                 "Expecting ';' after expression");
    }
    // put a valid value in any case
    range = S->getSourceRange();        
  }
    
  // llvm::errs() << "Range w semi: " << TheRewriter.getRewrittenText(range) << '\n';
  return range;
}


/////////////////////////////////////////////////////////////////////////////
/// Variable decl inside field loops
/////////////////////////////////////////////////////////////////////////////

bool MyASTVisitor::VisitVarDecl(VarDecl *var) {
    
  if (parsing_state.in_loop_body) {
    // for now care only loop body variable declarations

    if (!var->hasLocalStorage()) {
      reportDiag(DiagnosticsEngine::Level::Error,
                 var->getSourceRange().getBegin(),
                 "Static or external variable declarations not allowed within field loops");
      return true;
    }

    if (var->isStaticLocal()) {
      reportDiag(DiagnosticsEngine::Level::Error,
                 var->getSourceRange().getBegin(),
                 "Cannot declare static variables inside field loops");
      return true;
    }

    if (is_field_decl(var)) {
      reportDiag(DiagnosticsEngine::Level::Error,
                 var->getSourceRange().getBegin(),
                 "Cannot declare field variables within field loops");
      parsing_state.skip_children = 1;
      return true;
    }

    // Now it should be automatic local variable decl
    var_decl vd;
    vd.decl = var;
    vd.name = var->getName().str();
    vd.type = var->getType().getAsString();
    vd.scope = parsing_state.scope_level;

    var_decl_list.push_back(vd);

    // insert this to var_info_list too

    var_info * ip = new_var_info(var);
    ip->reduction_type = reduction::NONE;

    // finally, check initialization
    if (var->hasInit()) {
      ip->is_site_dependent = is_site_dependent(var->getInit(), &ip->dependent_vars);
      ip->is_assigned = true;
    } else {
      ip->is_assigned = false;
    }
    
    llvm::errs() << "Local var decl " << vd.name << " of type " << vd.type << '\n';
    return true;
  } 

  // if (is_field_decl(var)) {
  //   llvm::errs() << "FIELD DECL \'" << var->getName() << "\' of type "
  //                << var->getType().getAsString() << '\n';
  //   if (var->isTemplated()) llvm::errs() << " .. was templated\n";
  // }
  
  return true;
}

void MyASTVisitor::ast_dump_header(const char *s, const SourceRange sr_in) {
  SourceManager &SM = TheRewriter.getSourceMgr();
  SourceRange sr = sr_in;
  unsigned linenumber = SM.getSpellingLineNumber(sr.getBegin());

  // check if it is macro
  if (sr.getBegin().isMacroID()) {
    CharSourceRange CSR = TheRewriter.getSourceMgr().getImmediateExpansionRange( sr.getBegin() );
    sr = CSR.getAsRange();
  }

  std::string source = TheRewriter.getRewrittenText(sr);
  auto n = source.find('\n');

  if (n == std::string::npos) {
    llvm::errs() << "**** AST dump of " << s << " \'" << source << "\' on line "
                 << linenumber << '\n';
  } else {
    llvm::errs() << "**** AST dump of " << s << " starting with \'" 
                 << source.substr(0,n) << "\' on line " << linenumber << '\n';
  }
}


void MyASTVisitor::ast_dump(const Stmt *S) {
  ast_dump_header("statement", S->getSourceRange());
  S->dumpColor();
  llvm::errs() << "*****************************\n";
}


void MyASTVisitor::ast_dump(const Decl *D) {
  ast_dump_header("declaration", D->getSourceRange());
  D->dumpColor();
  llvm::errs() << "*****************************\n";
}



void MyASTVisitor::remove_vars_out_of_scope(unsigned level) {
  while (var_decl_list.size() > 0 && var_decl_list.back().scope > level)
    var_decl_list.pop_back();
}

///////////////////////////////////////////////////////////////////////////////
/// VisitStmt is called for each statement in AST.  Thus, when traversing the
/// AST or part of it we start here, and branch off depending on the statements
/// and parsing_state.lags
///////////////////////////////////////////////////////////////////////////////

bool MyASTVisitor::VisitStmt(Stmt *s) {
   
  if ( parsing_state.ast_depth == 1 && has_pragma(s,"ast dump") ) {
    ast_dump(s);
  }

  // Entry point when inside field[par] = .... body
  if (parsing_state.in_loop_body) {
    return handle_loop_body_stmt(s);
  }
    
  // loop of type "onsites(p)"
  // Defined as a macro, needs special macro handling
  if (isa<ForStmt>(s)) {

    ForStmt *f = cast<ForStmt>(s);
    SourceLocation startloc = f->getSourceRange().getBegin();

    if (startloc.isMacroID()) {
      Preprocessor &pp = myCompilerInstance->getPreprocessor();
      static std::string loop_call("onsites");
      if (pp.getImmediateMacroName(startloc) == loop_call) {
        // Now we know it is onsites-macro

        CharSourceRange CSR = TheRewriter.getSourceMgr().getImmediateExpansionRange( startloc );
        std::string macro = TheRewriter.getRewrittenText( CSR.getAsRange() );
        bool internal_error = true;

        // llvm::errs() << "macro str " << macro << '\n';
        
        DeclStmt * init = dyn_cast<DeclStmt>(f->getInit());
        if (init && init->isSingleDecl() ) {
          VarDecl * vd = dyn_cast<VarDecl>(init->getSingleDecl());
          if (vd) {
            const Expr * ie = vd->getInit();
            if (ie) {
              loop_info.parity_expr  = ie;
              loop_info.parity_value = get_parity_val(loop_info.parity_expr);
              loop_info.parity_text  = remove_initial_whitespace(macro.substr(loop_call.length(),
                                                                         std::string::npos));
                
              global.full_loop_text = macro + " " + get_stmt_str(f->getBody());

              // Delete "onsites()" -text

              // TheRewriter.RemoveText(CSR);
              writeBuf->remove(CSR);
              
              handle_full_loop_stmt(f->getBody(), false);
              internal_error = false;
            }
          }
        }
        if (internal_error) {
          reportDiag(DiagnosticsEngine::Level::Error,
                     f->getSourceRange().getBegin(),
                     "\'onsites\'-macro: not a parity type argument" );
          return true;
        }
      }
    }        
    return true;      
  }
                                   
  //  Starting point for fundamental operation
  //  field[par] = ....  version with field<class>
  //  Arg(0)  is the LHS of assignment
  
  CXXOperatorCallExpr *OP = dyn_cast<CXXOperatorCallExpr>(s);
  bool found = false;
  if (OP && OP->isAssignmentOp() && is_field_parity_expr(OP->getArg(0))) found = true;
  else {
    // check also field<double> or some other non-class var
    BinaryOperator *BO = dyn_cast<BinaryOperator>(s);
    if (BO && BO->isAssignmentOp() && is_field_parity_expr(BO->getLHS())) found = true;
  }

  if (found) {

    SourceRange full_range = getRangeWithSemicolon(s,false);
    global.full_loop_text = TheRewriter.getRewrittenText(full_range);
        
    handle_full_loop_stmt(s, true);
    return true;
  }

  // And, for correct level for pragma handling - turns to 0 for stmts inside
  if (isa<CompoundStmt>(s)) parsing_state.ast_depth = -1;

  //  Finally, if we get to a field[parity] -expression without a loop or assignment flag error
 
  Expr * E = dyn_cast<Expr>(s);
  if (E && is_field_parity_expr(E)) {
    reportDiag(DiagnosticsEngine::Level::Error,
                E->getSourceRange().getBegin(),
                "field[parity] -expression is allowed only in LHS of field assignment statements (field[par] = ...)");
    parsing_state.skip_children = 1;
    return true;

  } else if (E && is_field_with_X_expr(E)) {
    reportDiag(DiagnosticsEngine::Level::Error,
                E->getSourceRange().getBegin(),
                "field[X] -expressions allowed only in field loops");
    parsing_state.skip_children = 1;
    return true;

  } 
  //   else if (E && is_X_index_type(E)) {
  //   reportDiag(DiagnosticsEngine::Level::Error,
  //               E->getSourceRange().getBegin(),
  //               "Use of \"X\" is allowed only in field loops");
  //   parsing_state.skip_children = 1;
  // }

  // and add special handling for special function calls here

  if (CallExpr * CE = dyn_cast<CallExpr>(s)) {
    if (FunctionDecl * FD = CE->getDirectCallee()) {

      // is it memalloc(size) -call -> substitute with
      // memalloc( size, filename, linenumber)
      // don't know if this is really useful

      if (FD->getNameAsString() == "memalloc" && CE->getNumArgs() == 1) {
        SourceLocation sl = CE->getRParenLoc();
        SourceManager &SM = TheRewriter.getSourceMgr();
        // generate new args
        std::string name(SM.getFilename(sl));
        std::size_t i = name.rfind('/');
        if (i != std::string::npos) name = name.substr(i);

        std::string args(", \"");
        args.append(name).append( "\", " ).append(
            std::to_string( SM.getSpellingLineNumber(sl)));

        // if (!writeBuf->is_edited(sl)) writeBuf->insert(sl,args);
      }
    } 
  }

  return true;
}


////////////////////////////////////////////////////////////////////////
/// This is visited for every function declaration and specialization
/// (either function specialization or template class method specialization)
/// If needed, specializations are "rewritten" open
////////////////////////////////////////////////////////////////////////


bool MyASTVisitor::VisitFunctionDecl(FunctionDecl *f) {
  // Only function definitions (with bodies), not declarations.
  // also only non-templated functions
  // this does not really do anything

  if (has_pragma(f,"loop_function")) {
    // This function can be called from a loop,
    // handle as if it was called from one
    loop_function_check(f);
  }

  // llvm::errs() << "Function " << f->getNameInfo().getName() << "\n";
  
  if (f->isThisDeclarationADefinition() && f->hasBody()) {
    global.currentFunctionDecl = f;
    
    Stmt *FuncBody = f->getBody();

    // Type name as string
    QualType QT = f->getReturnType();
    std::string TypeStr = QT.getAsString();

    // Function name
    DeclarationName DeclName = f->getNameInfo().getName();
    std::string FuncName = DeclName.getAsString();

    // llvm::errs() << " - Function "<< FuncName << "\n";

      // if (does_function_contain_loop(f)) {
      //   loop_callable = false;
      // }

     
    switch (f->getTemplatedKind()) {
      case FunctionDecl::TemplatedKind::TK_NonTemplate:
        // Normal, non-templated class method -- nothing here

        if(f->isCXXClassMember()){
          CXXMethodDecl * method = dyn_cast<CXXMethodDecl>(f);
          CXXRecordDecl * parent = method->getParent();
          if(parent->isTemplated()){
            if(does_function_contain_loop(f)){
              // Skip children here. Loops in the template may be 
              // incorrect before they are specialized
              parsing_state.skip_children = 1;
            }
          }
        }
        break;
        
      case FunctionDecl::TemplatedKind::TK_FunctionTemplate:
        // not descent inside templates
        parsing_state.skip_children = 1;
        break;

      // do all specializations here: either direct function template,
      // specialized through class template, or specialized
      // because it's a base class function specialized by derived class (TODO: TEST THIS!).

      case FunctionDecl::TemplatedKind::TK_FunctionTemplateSpecialization:
      case FunctionDecl::TemplatedKind::TK_MemberSpecialization:
      case FunctionDecl::TemplatedKind::TK_DependentFunctionTemplateSpecialization:

        if (does_function_contain_loop(f)) {
          specialize_function_or_method(f);
        } else {
          parsing_state.skip_children = 1;  // no reason to look at it further
        }
        break;
        
      default:
        // do nothing
        break;
    }

    SourceLocation ST = f->getSourceRange().getBegin();
    global.location.function = ST;

    if (cmdline::funcinfo) {
      // Add comment before
      std::stringstream SSBefore;
      SSBefore << "// Begin function " << FuncName << " returning " << TypeStr
               << " of template type " << print_TemplatedKind(f->getTemplatedKind())
               << "\n";
      writeBuf->insert(ST, SSBefore.str(), true,true);
    }
    
  }

  return true;
}

////////////////////////////////////////////////////////////////////////////
/// This does the heavy lifting of specializing function templates and
/// methods defined within template classes.  This is needed if there are
/// field loops within the functions
////////////////////////////////////////////////////////////////////////////


void MyASTVisitor::specialize_function_or_method( FunctionDecl *f ) {
  // This handles all functions and methods. Parent is non-null for methods,
  // and then is_static gives the static flag
  
  bool no_inline;
  bool is_static = false;
  CXXRecordDecl * parent = nullptr;

  /* Check if the function is a class method */
  if(f->isCXXClassMember()){
    // method is defined inside template class.  Could be a chain of classes!
    CXXMethodDecl *method = dyn_cast<CXXMethodDecl>(f);
    parent = method->getParent();
    is_static = method->isStatic();
    no_inline = cmdline::method_spec_no_inline;
  } else {
    no_inline = cmdline::function_spec_no_inline;
  }
  
  srcBuf * writeBuf_saved = writeBuf;
  srcBuf funcBuf(&TheRewriter,f);
  writeBuf = &funcBuf;
  
  std::vector<std::string> par, arg;

  // llvm::errs() << "funcBuffer:\n" << funcBuf.dump() << '\n';

  // cannot rely on getReturnTypeSourceRange() for methods.  Let us not even try,
  // change the whole method here
  
  bool is_templated = ( f->getTemplatedKind() ==
                        FunctionDecl::TemplatedKind::TK_FunctionTemplateSpecialization );
  
  int ntemplates = 0;
  std::string template_args = "";
  std::vector<const TemplateArgument *> typeargs = {};

  if (is_templated) {
    // Get here the template param->arg mapping for func template
    auto tal = f->getTemplateSpecializationArgs();
    auto tpl = f->getPrimaryTemplate()->getTemplateParameters();
    assert( tal && tpl && tal->size() == tpl->size() && "Method template par/arg error");

    make_mapping_lists(tpl, *tal, par, arg, typeargs, &template_args);
    ntemplates = 1;
  }

  // Get template mapping for classes
  // parent is from: CXXRecordDecl * parent = method->getParent();   
  if (parent) ntemplates += get_param_substitution_list( parent, par, arg, typeargs );
 
  llvm::errs() << "Num nesting templates " << ntemplates << '\n';
  llvm::errs() << "Specializing function " << f->getQualifiedNameAsString() 
               << " template args: " << template_args << '\n';

  funcBuf.replace_tokens(f->getSourceRange(), par, arg );

 
  // if we have special function do not try to explicitly specialize the name
  bool is_special = false;
  if (isa<CXXConstructorDecl>(f) || isa<CXXConversionDecl>(f) || isa<CXXDestructorDecl>(f)) {
    template_args.clear();
    is_special = true;
  }
  
  // llvm::errs() << " FROM RETURN TYPE: "  << f->getReturnType().getAsString(PP) 
  //              << " " << f->getQualifiedNameAsString() << template_args << '\n';

  // llvm::errs() << funcBuf.dump() << '\n';

  // Careful here: for functions which have been declared first, defined later,
  // getNameInfo().getsourceRange() points to the declaration. Thus, it is not in the
  // range of this function definition. 
  // TODO: Use this fact to generate specialization declarations?

  SourceRange sr = f->getNameInfo().getSourceRange();

  if (funcBuf.is_in_range(sr)) {
    // remove all to the end of the name
    funcBuf.remove(0,funcBuf.get_index(sr.getBegin()));
    funcBuf.remove(sr);

  } else {

    // now we have to hunt for the function name
    int l = funcBuf.find_original(0,'(');

    // location of first paren - function name should be just before this, right?
    // TODO: what happens with possible keywords with parens, or macro definitions?  
    // There could be template arguments after this, but the parameters (template_args) above should
    // take care of this, so kill all
    if (l > 0) {
      // llvm::errs() << "Searching name " << f->getNameAsString() << '\n';
      int j = funcBuf.find_original_word(0,f->getNameAsString());
      if (j<0 || j>l) l = -1;      // name not found
    }
    if (l < 0) {
      reportDiag(DiagnosticsEngine::Level::Fatal,
                 f->getSourceRange().getBegin(),
                 "Internal error: Could not locate function name" );
      exit(-1);
    }
    funcBuf.remove(0,l-1);
  }

  // FInally produce the function return type and full name + possible templ. args.

  // put right return type and function name
  funcBuf.insert(0, f->getQualifiedNameAsString() + template_args, true, true);
  if (!is_special) {
    // Declarations with a trailing return type behave weirdly, they have empty ReturnTypeSourceRange,
    // but the getDeclaredReturnType is the explicit return type.
    if( TheRewriter.getRewrittenText(f->getReturnTypeSourceRange()) == "" ){
      // So this one has a trailing return type. Just add auto.
      funcBuf.insert(0, " auto ", true, true);
    } else {
      // Normal case, just add the declared return type. 
      funcBuf.insert(0, f->getDeclaredReturnType().getAsString(PP) + " ", true, true);
    }
  }
  
  
  // remove "static" if it is so specified in methods - not needed now
  // if (is_static) { 
  //   funcBuf.replace_token(0,
  //                         funcBuf.get_index(f->getNameInfo().getSourceRange().getBegin()),
  //                         "static","");
  // }

  if (!f->isInlineSpecified() && !no_inline)
    funcBuf.insert(0, "inline ", true, true);

  for (int i=0; i<ntemplates; i++) {
    funcBuf.insert(0,"template <>\n",true,true);
  }

  check_spec_insertion_point(typeargs, global.location.bot, f);

  SourceRange decl_sr = get_func_decl_range(f);
  std::string wheredefined = "";
  if (f->isInlineSpecified() || !no_inline ||
      !in_specialization_db(funcBuf.get(decl_sr), wheredefined)) {
    // Now we should write the spec here
      
    // llvm::errs() << "new func:\n" << funcBuf.dump() <<'\n';
    // visit the body
    TraverseStmt(f->getBody());

    // llvm::errs() << "new func again:\n" << funcBuf.dump() <<'\n';

    // insert after the current toplevedecl
    std::stringstream sb;
    sb << "\n// ++++++++ Generated function/method specialization\n"
       << funcBuf.dump() 
       << "\n// ++++++++\n";
    toplevelBuf->insert( getSourceLocationAtEndOfLine(global.location.bot),
                         sb.str(), false, true );
  } else { 
    // Now the function has been written before (and not inline)
    // just insert declaration, defined on another compilation unit
    toplevelBuf->insert( getSourceLocationAtEndOfLine(global.location.bot),
            "\n// ++++++++ Generated specialization declaration, defined in compilation unit "
                         + wheredefined + "\n"
                         + funcBuf.get(decl_sr)
                         + ";\n// ++++++++\n",
                         false, false);
  }
    
  writeBuf = writeBuf_saved;
  funcBuf.clear();
  // don't descend again
  parsing_state.skip_children = 1;
}


// locate range of specialization "template< ..> .. func<...>( ... )"
// tf is ptr to template, and f to instantiated function
SourceRange MyASTVisitor::get_func_decl_range(FunctionDecl *f) {

  if (f->hasBody()) {
    SourceLocation a = f->getSourceRange().getBegin();
    SourceLocation b = f->getBody()->getSourceRange().getBegin();
    SourceManager &SM = TheRewriter.getSourceMgr();
    while (SM.getFileOffset(b) >= SM.getFileOffset(a)) {
      b = b.getLocWithOffset(-1);
      const char * p = SM.getCharacterData(b);
      if (!std::isspace(*p)) break;
    }
    SourceRange r(a,b);
    return r;
  }
  
  return f->getSourceRange();
}

////////////////////////////////////////////////////////////////////////////
/// Class template visitor: we check this because we track field and field_storage
/// specializations (not really needed?)
////////////////////////////////////////////////////////////////////////////


bool MyASTVisitor::VisitClassTemplateDecl(ClassTemplateDecl *D) {

  // go through with real definitions or as a part of chain
  if (D->isThisDeclarationADefinition()) { // } || state::class_level > 0) {

    // insertion pt for specializations
//     if (state::class_level == 1) {
//       global.location.spec_insert = getSourceLocationAtEndOfLine(D->getSourceRange().getEnd());
//     }

    const TemplateParameterList * tplp = D->getTemplateParameters();
    // save template params in a list, for templates within templates .... ugh!
    // global.class_templ_params.push_back( tplp );
    
    // this block for debugging
    if (cmdline::funcinfo) {
      std::stringstream SSBefore;
      SSBefore << "// Begin template class "
               << D->getNameAsString()
               << " with template params " ;
      for (unsigned i = 0; i < tplp->size(); i++) 
        SSBefore << tplp->getParam(i)->getNameAsString() << " ";
      SourceLocation ST = D->getSourceRange().getBegin();
      SSBefore << '\n';
    
      writeBuf->insert(ST, SSBefore.str(), true, true);
    }
    // end block
    
    // global.in_class_template = true;
    // Should go through the template in order to find function templates...
    // Comment out now, let roll through "naturally".
    // TraverseDecl(D->getTemplatedDecl());

    if (D->getNameAsString() == "field") {
      handle_field_specializations(D);
    } else if (D->getNameAsString() == "field_storage") {
      field_storage_decl = D;
    } else {
    }

    // global.in_class_template = false;

    // Now do traverse the template naturally
    // state::skip_children = 1;
    
  }    
  
  return true;
}

// Find the element typealias here -- could not work
// directly with VisitTypeAliasTemplateDecl below, a bug??
bool MyASTVisitor::VisitDecl( Decl * D) {

  if ( parsing_state.ast_depth == 1 &&
       has_pragma(D,"ast dump") ) {
    ast_dump(D);
  }

  auto t = dyn_cast<TypeAliasTemplateDecl>(D);
  if (t && t->getNameAsString() == "element") {
    llvm::errs() << "Got field storage\n";
  }
  
  return true;
}


// THis is just to enable ast dump
bool MyASTVisitor::VisitType( Type * T) {

  auto * recdecl = T->getAsCXXRecordDecl();
  if (recdecl != nullptr) {
    if (has_pragma(recdecl->getInnerLocStart(),"ast dump")) {
      ast_dump_header("type",recdecl->getInnerLocStart());
      recdecl->dumpColor();
    }
  }
  return true;
}



/////////////////////////////////////////////////////////////////////////////////
/// Check that all template specialization type arguments are defined at the point
/// where the specialization is inserted
/// TODO: change the insertion point
/////////////////////////////////////////////////////////////////////////////////

void MyASTVisitor::check_spec_insertion_point(std::vector<const TemplateArgument *> & typeargs,
                                              SourceLocation ip, 
                                              FunctionDecl *f) 
{
  SourceManager &SM = TheRewriter.getSourceMgr();

  for (const TemplateArgument * tap : typeargs) {
    // llvm::errs() << " - Checking tp type " << tap->getAsType().getAsString() << '\n';
    const Type * tp = tap->getAsType().getTypePtrOrNull();
    // Builtins are fine too
    if (tp && !tp->isBuiltinType()) {
      RecordDecl * rd = tp->getAsRecordDecl();
      if (rd && SM.isBeforeInTranslationUnit( ip, rd->getSourceRange().getBegin() )) {
        reportDiag(DiagnosticsEngine::Level::Warning,
                   f->getSourceRange().getBegin(),
    "Specialization point for function appears to be before the declaration of type \'%0\', code might not compile",
                   tap->getAsType().getAsString().c_str());
      } 
    }
  }
}

/// Returns the mapping params -> args for class templates, inner first.  Return value
/// the number of template nestings
int MyASTVisitor::get_param_substitution_list( CXXRecordDecl * r,
                                               std::vector<std::string> & par,
                                               std::vector<std::string> & arg,
                                               std::vector<const TemplateArgument *> & typeargs ) {
  
  if (r == nullptr) return 0;

  int level = 0;
  if (r->getTemplateSpecializationKind() == TemplateSpecializationKind::TSK_ImplicitInstantiation) {

    ClassTemplateSpecializationDecl * sp = dyn_cast<ClassTemplateSpecializationDecl>(r);
    if (sp) {
      llvm::errs() << "Got specialization of " << sp->getNameAsString() << '\n';
      const TemplateArgumentList & tal = sp->getTemplateArgs();
      assert(tal.size() > 0);
    
      ClassTemplateDecl * ctd = sp->getSpecializedTemplate();
      TemplateParameterList * tpl = ctd->getTemplateParameters();
      assert(tpl && tpl->size() > 0);

      assert(tal.size() == tpl->size());
    
      make_mapping_lists(tpl, tal, par, arg, typeargs, nullptr);
    
      level = 1;
    }
  } else {
    llvm::errs() << "No specialization of class " << r->getNameAsString() << '\n';
  }
  
  auto * parent = r->getParent();
  if (parent) {
    if (CXXRecordDecl * pr = dyn_cast<CXXRecordDecl>(parent))
      return level + get_param_substitution_list(pr, par, arg, typeargs);
  }
  return level;
}

void MyASTVisitor::make_mapping_lists( const TemplateParameterList * tpl, 
                                       const TemplateArgumentList & tal,
                                       std::vector<std::string> & par,
                                       std::vector<std::string> & arg,
                                       std::vector<const TemplateArgument *> & typeargs,
                                       std::string * argset ) {

  if (argset) *argset = "< ";

  // Get argument strings without class, struct... qualifiers
  
  for (int i=0; i<tal.size(); i++) {
    if (argset && i>0) *argset += ", ";
    switch (tal.get(i).getKind()) {
      case TemplateArgument::ArgKind::Type:
        arg.push_back( tal.get(i).getAsType().getAsString(PP) );
        par.push_back( tpl->getParam(i)->getNameAsString() );
        if (argset) *argset += arg.back();  // write just added arg
        typeargs.push_back( &tal.get(i) );  // save type-type arguments
        break;
        
      case TemplateArgument::ArgKind::Integral:
        arg.push_back( tal.get(i).getAsIntegral().toString(10) );
        par.push_back( tpl->getParam(i)->getNameAsString() );
        if (argset) *argset += arg.back();
        break;
        
      default:
        llvm::errs() << " debug: ignoring template argument of argument kind " 
                     << tal.get(i).getKind() 
                     << " with parameter "
                     << tpl->getParam(i)->getNameAsString() << '\n';
        exit(1);  // Don't know what to do
    }
  }
  if (argset) *argset += " >";

  return;

}

void MyASTVisitor::set_writeBuf(const FileID fid) {
  writeBuf = get_file_buffer(TheRewriter, fid);
  toplevelBuf = writeBuf;
}



<|MERGE_RESOLUTION|>--- conflicted
+++ resolved
@@ -172,13 +172,7 @@
   //lfe.parityInd  = writeBuf->markExpr(lfe.parityExpr);
   
   lfe.is_written = is_assign;
-<<<<<<< HEAD
-  // non-compound non-assignment can still require reading: for example lf[X].t = 1
-  //lfe.is_read =  (is_compound || !is_assign);
-  lfe.is_read = true;
-=======
   lfe.is_read = (is_also_read || !is_assign);
->>>>>>> 7da26444
   lfe.sequence = parsing_state.stmt_sequence;
 
 
