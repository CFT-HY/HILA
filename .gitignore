*.o
*.cpt
<<<<<<< HEAD
.vscode/
=======
build/transformer
>>>>>>> 102848f8
settings.json
.vscode/<|MERGE_RESOLUTION|>--- conflicted
+++ resolved
@@ -1,9 +1,5 @@
 *.o
 *.cpt
-<<<<<<< HEAD
-.vscode/
-=======
 build/transformer
->>>>>>> 102848f8
 settings.json
 .vscode/