// -*- mode: c++ -*-
#ifndef TRANSFORMER_H
#define TRANSFORMER_H

#include <string>
#include <vector>
#include <list>

#include "clang/AST/AST.h"
#include "clang/AST/ASTConsumer.h"
#include "clang/AST/RecursiveASTVisitor.h"
#include "clang/Frontend/ASTConsumers.h"
#include "clang/Frontend/FrontendActions.h"
#include "clang/Frontend/CompilerInstance.h"
#include "clang/Tooling/Tooling.h"
#include "clang/Rewrite/Core/Rewriter.h"
//#include "llvm/Support/raw_ostream.h"


// set namespaces globally
using namespace clang;
//using namespace clang::driver;
using namespace clang::tooling;

// constant names for program
const std::string program_name("Transformer");
const std::string specialization_db_filename("specialization_db.txt");
const std::string default_output_suffix("cpt");

bool write_output_file( const std::string & name, const std::string & buf ) ;

struct codetype {
  bool kernelize;
<<<<<<< HEAD
  bool gpu_kernel;
=======
  bool CUDA;
  bool openacc;
>>>>>>> 916e7eaa
};

enum class parity { none, even, odd, all, x };

struct loop_parity_struct {
  const Expr * expr;
  parity value;
  std::string text;
};

struct global_state {
  std::string main_file_name = "";
  bool assert_loop_parity = false;
  std::string full_loop_text = "";
  bool in_func_template = false;
  bool in_class_template = false;
  TemplateParameterList *function_tpl = nullptr;
//  std::vector<const TemplateParameterList *> class_templ_params = {};
//  std::vector<const TemplateArgumentList *> class_templ_args = {};
  FunctionDecl * currentFunctionDecl = nullptr;
  struct location_struct {
    SourceLocation function;
    SourceLocation top;
    SourceLocation bot;
    SourceLocation loop;
  } location;
};


// struct field_info;

struct field_ref {
  Expr * fullExpr;
  Expr * nameExpr;
  Expr * parityExpr;
  Expr * dirExpr;
  struct field_info * info;
  // unsigned nameInd, parityInd;
  int direction;
  bool is_written, is_read;
};

struct dir_ptr {
  Expr * e;
  unsigned count;
};
  
struct field_info {
  std::string type_template;             // This will be the <T> part of field<T>
  std::string old_name;                  // "name" of field variable, can be an expression
  std::string new_name;                  // replacement field name
  std::string loop_ref_name;             // var which refers to payload, loop_ref_name v = new_name->fs.payload
  bool is_written, is_read;              // is the field read from or written to in this loop
  std::vector<dir_ptr> dir_list;         // nb directions TODO: more general gather ptr
  std::vector<field_ref *> ref_list;     // where the var is referred at

  field_info() {
    type_template = old_name = new_name = loop_ref_name = "";
    is_written = is_read = false;
    dir_list = {};
    ref_list = {};
  }

  ~field_info() {
    dir_list.clear();
    ref_list.clear();
    type_template.clear();
    old_name.clear();
    new_name.clear();
    loop_ref_name.clear();
  }
};

struct var_ref {
  DeclRefExpr *ref;
  // unsigned ind;
  std::string assignop;
  bool is_assigned;
};

enum class reduction { NONE, SUM, PRODUCT };

struct var_info {
  std::vector<var_ref> refs;
  VarDecl * decl;
  struct var_decl * var_declp;
  std::string type;
  std::string name;
  bool is_loop_local;
  reduction reduction_type;
  bool is_assigned;
};


struct var_decl {
  VarDecl *decl;
  std::string name;
  std::string type;
  int scope;
};



#endif<|MERGE_RESOLUTION|>--- conflicted
+++ resolved
@@ -31,12 +31,8 @@
 
 struct codetype {
   bool kernelize;
-<<<<<<< HEAD
-  bool gpu_kernel;
-=======
   bool CUDA;
   bool openacc;
->>>>>>> 916e7eaa
 };
 
 enum class parity { none, even, odd, all, x };
