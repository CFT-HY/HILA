--- conflicted
+++ resolved
@@ -1965,7 +1965,6 @@
 
   // put right return type and function name
   funcBuf.insert(0, f->getQualifiedNameAsString() + template_args, true, true);
-<<<<<<< HEAD
   if (!is_special) {
     // Declarations with a trailing return type behave weirdly, they have empty ReturnTypeSourceRange,
     // but the getDeclaredReturnType is the explicit return type.
@@ -1974,14 +1973,10 @@
       funcBuf.insert(0, " auto ", true, true);
     } else {
       // Normal case, just add the declared return type. 
-      funcBuf.insert(0, f->getDeclaredReturnType().getAsString(pp) + " ", true, true);
-    }
-  }
-=======
-  if (!is_special)
-    funcBuf.insert(0, f->getReturnType().getAsString(PP) + " ", true, true);
-
->>>>>>> b68b588c
+      funcBuf.insert(0, f->getDeclaredReturnType().getAsString(PP) + " ", true, true);
+    }
+  }
+  
   
   // remove "static" if it is so specified in methods - not needed now
   // if (is_static) { 
