--- conflicted
+++ resolved
@@ -289,18 +289,9 @@
            << l.loop_ref_name << ";\n";
     }
 
-<<<<<<< HEAD
     // and finally replace these references in body 
     for (field_ref * ref : l.ref_list) if (ref->dirExpr == nullptr) {
       loopBuf.replace(ref->fullExpr, l.loop_ref_name);
-=======
-  // Replace field references in loop body
-  for ( field_ref & le : field_ref_list ) {
-    if (le.dirExpr != nullptr) {
-      loopBuf.replace(le.fullExpr, le.info->loop_ref_name+"_"+le.dirname);
-    } else {
-      loopBuf.replace(le.fullExpr, le.info->loop_ref_name);
->>>>>>> 658581f7
     }
   }
 
