//------------------------------------------------------------------------------
// Generate transformed 
// hardware-dependent "kernels".
//
// Uses Clang RecursiveASTVisitor and Rewriter 
// interfaces
//
// Kari Rummukainen 2017-18
// 
//------------------------------------------------------------------------------
#include <sstream>
#include <string>

#include "clang/AST/AST.h"
#include "clang/AST/ASTConsumer.h"
#include "clang/AST/RecursiveASTVisitor.h"
#include "clang/Frontend/ASTConsumers.h"
#include "clang/Frontend/FrontendActions.h"
#include "clang/Frontend/CompilerInstance.h"
#include "clang/Tooling/CommonOptionsParser.h"
#include "clang/Tooling/Tooling.h"
#include "clang/Rewrite/Core/Rewriter.h"
//#include "llvm/Support/raw_ostream.h"

#include "transformer.h"
#include "myastvisitor.h"
#include "stringops.h"

extern std::string looping_var;
extern std::string parity_name;

extern std::string parity_in_this_loop;


// Add the __host__ __device__ keywords to functions called a loop
void MyASTVisitor::handle_loop_function_cuda(FunctionDecl *fd) {
  SourceLocation sl = fd->getSourceRange().getBegin();
  FileID FID = TheRewriter.getSourceMgr().getFileID(sl);
  // set_fid_modified(FID);
  srcBuf * sb = get_file_buffer(TheRewriter, FID);
  sb->insert(sl, "__device__ __host__ ",true,true);
}


/// Help routine to write (part of) a name for a kernel
std::string MyASTVisitor::make_kernel_name() {
  return 
    "kernel_"
    + clean_name(global.currentFunctionDecl
                 ->getNameInfo().getName().getAsString())
    + "_" + std::to_string(TheRewriter.getSourceMgr().
                           // getSpellingLineNumber(global.location.loop));
                           getFileOffset(global.location.loop));
}



std::string MyASTVisitor::generate_code_cuda(Stmt *S, bool semicolon_at_end, srcBuf & loopBuf) {
  
  // "Code" is inserted at the location of the loop statement
  // and the kernel is build in "kernel"
  std::stringstream code, kernel;
  const std::string t = loopBuf.dump();

  // Get kernel name - use line number or file offset (must be deterministic)
  std::string kernel_name = MyASTVisitor::make_kernel_name();


  // Set loop lattice
  std::string fieldname = field_info_list.front().old_name;
  code << "lattice_struct * loop_lattice = " << fieldname << ".fs->lattice;\n";
  

  // Check for reductions and allocate device memory
  for (var_info & v : var_info_list) {
    if (v.reduction_type != reduction::NONE) {
      // Allocate memory for a reduction. This will be filled in the kernel
      code << v.type << " * d_" << v.reduction_name << ";\n";
      code << "cudaMalloc( (void **)& d_" << v.reduction_name << ","
           << "sizeof(" << v.type << ") * lattice->volume() );\n";
      code << "check_cuda_error(\"allocate_reduction\");\n";
    }
  }

  for (vector_reduction_ref & vrf : vector_reduction_ref_list) {
    // Allocate memory for a reduction and initialize
    code << vrf.type << " * d_" << vrf.vector_name << ";\n";
    code << "cudaMalloc( (void **)& d_" << vrf.vector_name << ", "
         << vrf.vector_name << ".size() * sizeof("
         << vrf.type << ") * lattice->volume() );\n";
    if (vrf.reduction_type == reduction::SUM) {
      code << "cuda_set_zero(d_" << vrf.vector_name
           << ", " << vrf.vector_name << ".size()* lattice->volume());\n";
    }
    if (vrf.reduction_type == reduction::PRODUCT) {
      code << "cuda_set_one(d_" << vrf.vector_name
           << ", " << vrf.vector_name << ".size()* lattice->volume());\n";
    }
    code << "check_cuda_error(\"allocate_reduction\");\n";
  }

  
  kernel << "//----------\n";

  // Generate the function definition and call
  kernel << "__global__ void " << kernel_name << "( backend_lattice_struct d_lattice, ";
  code << "backend_lattice_struct lattice_info = *(lattice->backend_lattice);\n";
  code << "lattice_info.loop_begin = lattice->loop_begin(" << parity_in_this_loop << ");\n";
  code << "lattice_info.loop_end = lattice->loop_end(" << parity_in_this_loop << ");\n";
  code << "int N_blocks = (lattice_info.loop_end - lattice_info.loop_begin)/N_threads + 1;\n";
  code << kernel_name << "<<< N_blocks, N_threads >>>( lattice_info, ";


  // print field call list
  int i = 0;
  for (field_info & l : field_info_list) {
    
    if (i>0) {
      kernel << ", ";
      code   << ", ";
    }
    
    if (!l.is_written) kernel << "const ";
    kernel << "field_storage" << l.type_template << " " << l.new_name;
    code << l.new_name + ".fs->payload";
    i++;
  }

  i=0;
  // and non-field vars
  for ( var_info & vi : var_info_list ) if(!vi.is_loop_local) {
    // Rename the variable
    vi.new_name = "sv__" + std::to_string(i) + "_";
    i++;

    if(vi.reduction_type != reduction::NONE) {
      // Generate a temporary array for the reduction 
      kernel << ", " << vi.type << " * " << vi.new_name;
      code << ", d_r_" << vi.name;
      vi.new_name = vi.new_name+"[Index]";
    } else if(vi.is_assigned) {
      kernel << ", " << vi.type << " & " << vi.new_name;
      code << ", " << vi.name;
    } else {
      kernel << ", const " << vi.type << " " << vi.new_name;
      code << ", " << vi.name;
    }
    // Replace references in the loop body
    for (var_ref & vr : vi.refs) {
      loopBuf.replace( vr.ref, vi.new_name );
    }
  }

  // Add array reductions to the argument list
  for (vector_reduction_ref & vrf : vector_reduction_ref_list) {
    if (vrf.reduction_type != reduction::NONE) {
      kernel << ", " << vrf.type << " * " << vrf.vector_name;
      code << ", d_" << vrf.vector_name;
      vrf.new_vector_name = vrf.vector_name
              + "[ (loop_lattice->loop_end - loop_lattice->loop_begin)*"
              + vrf.index_name + " + Index]";
    }
    loopBuf.replace( vrf.ref, vrf.new_vector_name );
  }

  // In kernelized code we need to handle array expressions as well
  for ( array_ref & ar : array_ref_list ) {
    // Rename the expression
    ar.new_name = "sv__" + std::to_string(i) + "_";
    i++;
    kernel << ", " << ar.type << " " << ar.new_name ;
    code << ", " << get_stmt_str(ar.ref);
    loopBuf.replace( ar.ref, ar.new_name );
  }
  

  // // change the references to field expressions in the body
  // for ( field_ref & le : field_ref_list ) {
  //   //loopBuf.replace( le.nameExpr, le.info->loop_ref_name );
  //   if (le.dirExpr != nullptr) {
  //     loopBuf.replace(le.fullExpr, le.info->loop_ref_name+"_"+le.dirname);
  //   } else {
  //     loopBuf.replace(le.fullExpr, le.info->loop_ref_name);
  //   }
  // }

  // Handle calls to special in-loop functions
  for ( special_function_call & sfc : special_function_call_list ){
    if( sfc.add_loop_var ){
      loopBuf.replace(sfc.fullExpr, sfc.replace_expression+"("+looping_var+")");
    } else {
      loopBuf.replace(sfc.fullExpr, sfc.replace_expression+"()");
    }
  }

  // Begin the function
  kernel << ")\n{\n";

  kernel << "backend_lattice_struct *loop_lattice = &d_lattice; \n";
  /* Standard boilerplate in CUDA kernels: calculate site index */
  kernel << "int Index = threadIdx.x + blockIdx.x * blockDim.x "
         << " + loop_lattice->loop_begin; \n";
  /* The last block may exceed the lattice size. Do nothing in that case. */
  kernel << "if(Index < loop_lattice->loop_end) { \n";
  

  /* Initialize reductions */
  i=0;
  for ( var_info & vi : var_info_list ) {
    if (!vi.is_loop_local) {
      if (vi.reduction_type == reduction::SUM) {
        kernel << "sv__" + std::to_string(i) + "_[Index]" << "=0;\n";
      } if (vi.reduction_type == reduction::PRODUCT) {
        kernel << "sv__" + std::to_string(i) + "_[Index]" << "=1;\n";
      }
      i++;
    }
  }
<<<<<<< HEAD
=======


>>>>>>> cc89ac72
  
  // Create temporary field element variables
  for (field_info & l : field_info_list) {
    std::string type_name = l.type_template;
    type_name.erase(0,1).erase(type_name.end()-1, type_name.end());

    if (l.is_read_nb) {
      // this field is nn-read
      for (dir_ptr & d : l.dir_list) {
        std::string dirname = get_stmt_str(d.e);

        // Check if the direction is a variable. These have been renamed.
        for ( var_info & vi : var_info_list) for ( var_ref & vr : vi.refs )
          if( vr.ref == d.e ) 
            dirname = vi.new_name;

        // Create the temp variable and call the getter
        kernel << type_name << " "  << d.name 
               << " = " << l.new_name << ".get(loop_lattice->d_neighb[" 
               << dirname << "][" << looping_var 
               << "], loop_lattice->field_alloc_size);\n";

        // and replace references in loop body
        for (field_ref * ref : d.ref_list) {
          loopBuf.replace(ref->fullExpr, d.name); 
        }     
      }       
    }

    if (l.is_read_atX) {
      // local read
      kernel << type_name << " "  << l.loop_ref_name << " = " 
             << l.new_name << ".get(" << looping_var 
             << ", loop_lattice->field_alloc_size);\n";

    } else if (l.is_written) {
      // and a var which is not read
      kernel << type_name << " "  << l.loop_ref_name << ";\n";
    }

    // and finally replace references in body 
    for (field_ref * ref : l.ref_list) if (ref->dirExpr == nullptr) {
      loopBuf.replace(ref->fullExpr, l.loop_ref_name);
    }

    // // First create temp variables fields fetched from a direction
    // for( field_ref *r : l.ref_list ) if( r->dirExpr ) {
    //   std::string dirname = get_stmt_str(r->dirExpr);

    //   // Check if the direction is a variable. These have been renamed.
    //   for ( var_info & vi : var_info_list) for ( var_ref & vr : vi.refs )
    //     if( vr.ref == r->dirExpr ) {
    //       dirname = vi.new_name;
    //   }
    //   // Create the temp variable and call the getter
    //   kernel << type_name << " "  << l.loop_ref_name << "_" << r->dirname
    //          << "=" << l.new_name << ".get(loop_lattice->d_neighb[" 
    //          << dirname << "][" << looping_var 
    //          << "], loop_lattice->field_alloc_size);\n";
    // }
    // // Check for references without a direction. If found, add temp variable
    // for( field_ref *r : l.ref_list ) if(r->dirExpr == nullptr){
    //   kernel << type_name << " "  << l.loop_ref_name << "=" 
    //          << l.new_name << ".get(" << looping_var 
    //          << ", loop_lattice->field_alloc_size)" << ";\n";
    //   break;  // Only one needed
    // }

  } 

  // Dump the loop body 
  kernel << loopBuf.dump();
  if (semicolon_at_end) kernel << ';';
  kernel << '\n';


  // Call setters
  for (field_info & l : field_info_list) if(l.is_written){
    std::string type_name = l.type_template;
    type_name.erase(0,1).erase(type_name.end()-1, type_name.end());
    kernel << l.new_name << ".set(" << l.loop_ref_name << ", " 
           << looping_var << ", loop_lattice->field_alloc_size );\n";
  }

  kernel << "}\n}\n//----------\n";
  code << ");\n";

  code << "check_cuda_error(\"" << kernel_name << "\");\n";

  // Finally, emit the kernel
  // TheRewriter.InsertText(global.location.function, indent_string(kernel),true,true);
  toplevelBuf->insert(global.location.top.getLocWithOffset(-1), indent_string(kernel.str()),true,false);
  
  // Check reduction variables
  for (var_info & v : var_info_list) {
    // Run reduction
    if (v.reduction_type == reduction::SUM) {
      code << v.reduction_name << " = cuda_reduce_sum( d_"
           << v.reduction_name << ", loop_lattice->volume()" <<  ");\n";
    } else if (v.reduction_type == reduction::PRODUCT) {
      code << v.reduction_name << " = cuda_reduce_product( d_"
           << v.reduction_name << ", loop_lattice->volume()" <<  ");\n";
    }
    // Free memory allocated for the reduction
    if (v.reduction_type != reduction::NONE) {
      code << "cudaFree(d_" << v.reduction_name << ");\n";
      code << "check_cuda_error(\"free_reduction\");\n";
    }
  }
  for (vector_reduction_ref & vrf : vector_reduction_ref_list) {
    if (vrf.reduction_type == reduction::SUM) {
      code << "cuda_multireduce_sum( " << vrf.vector_name 
           << ", d_" << vrf.vector_name 
           << ", loop_lattice->volume() );\n";

    } if (vrf.reduction_type == reduction::PRODUCT) {
      code << "cuda_multireduce_mul( " << vrf.vector_name 
           << ", d_" << vrf.vector_name 
           << ", loop_lattice->volume() );\n";
    }
    if (vrf.reduction_type != reduction::NONE) {
      code << "cudaFree(d_" << vrf.vector_name << ");\n";
      code << "check_cuda_error(\"free_reduction\");\n";
    }
  }

  return code.str();
}


<|MERGE_RESOLUTION|>--- conflicted
+++ resolved
@@ -216,11 +216,8 @@
       i++;
     }
   }
-<<<<<<< HEAD
-=======
-
-
->>>>>>> cc89ac72
+
+
   
   // Create temporary field element variables
   for (field_info & l : field_info_list) {
