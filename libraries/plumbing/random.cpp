--- conflicted
+++ resolved
@@ -44,6 +44,13 @@
  * and also avoids giving the same seed for 2 nodes
  * For single MPI node seed remains unchanged
  */
+
+/**
+ * @brief Random shuffling of rng seed for MPI nodes.
+ * @details Do it in a manner makes it difficult to give the same seed by mistake
+ * and also avoids giving the same seed for 2 nodes
+ * For single MPI node seed remains unchanged
+ */
 uint64_t shuffle_rng_seed(uint64_t seed) {
 
     uint64_t n = hila::myrank();
@@ -55,13 +62,8 @@
 
 
 /**
-<<<<<<< HEAD
  *@param seed unsigned int_64  
  *@note On MPI, this function shuffles different seed values for all MPI ranks.  
-=======
- *@param seed unsigned int_64
- *@note On MPI, this function shuffles different seed values for all MPI ranks.
->>>>>>> f9994b22
  */
 void initialize_host_rng(uint64_t seed) {
 
@@ -81,7 +83,6 @@
 /**
  *@details The optional 2nd argument indicates whether to initialize the RNG on GPU device:
  * `hila::device_rng_on` (default) or `hila::device_rng_off`.  This argument does nothing if no GPU
-<<<<<<< HEAD
  * platform.  If `hila::device_rng_off` is used, `onsites()` -loops cannot contain random number calls
  * (Runtime error will be flagged and program exits).
  * 
@@ -89,15 +90,6 @@
  * get different rng seeds.  If `seed == 0`,
  * seed is generated through using the `time()` -function.
  */  
-=======
- * platform.  If `hila::device_rng_off` is used, `onsites()` -loops cannot contain random number
- *calls (Runtime error will be flagged and program exits).
- *
- * Seed is shuffled so that different nodes
- * get different rng seeds.  If `seed == 0`,
- * seed is generated through using the `time()` -function.
- */
->>>>>>> f9994b22
 void hila::seed_random(uint64_t seed, bool device_init) {
 
     rng_is_initialized = true;
@@ -173,16 +165,14 @@
 #if !(defined(CUDA) || defined(HIP))
 
 /**
-<<<<<<< HEAD
  *@details `hila::random()` does not work inside `onsites()` after this, 
  *unless seeded again using `initialize_device_rng()`. Frees the memory RNG takes on the device. 
  */  
-=======
- *@details `hila::random()` does not work inside `onsites()` after this,
- *unless seeded again using `initialize_device_rng()`. Frees the memory RNG takes on the device.
- */
->>>>>>> f9994b22
 void hila::free_device_rng() {}
+
+/**
+ *@details Returns `true` on non-GPU archs.
+ */
 
 /**
  *@details Returns `true` on non-GPU archs.
@@ -192,14 +182,8 @@
 }
 
 /**
-<<<<<<< HEAD
  *@details This function shuffles the seed for different MPI ranks on MPI.  Called by `seed_random()` unless its 2nd
  *argument is `hila::device_rng_off`. This can reinitialize device RNG free'd by `free_device_rng()`.
-=======
- *@details This function shuffles the seed for different MPI ranks on MPI.  Called by
- *`seed_random()` unless its 2nd argument is `hila::device_rng_off`. This can reinitialize device
- *RNG free'd by `free_device_rng()`.
->>>>>>> f9994b22
  */
 void hila::initialize_device_rng(uint64_t seed) {}
 
@@ -226,7 +210,6 @@
 #if !defined(CUDA) && !defined(HIP)
 
 /**
-<<<<<<< HEAD
  * @details By default these gives random numbers with variance \f$1.0\f$ and expectation value \f$0.0\f$, i.e.
  * \f[
  *    e^{-(\frac{x^{2}}{2})}
@@ -235,10 +218,6 @@
  * \f[
  *    < x^{2}-0.0> = 1
  * \f] 
-=======
- * @details By default these gives random numbers with variance \f$1.0\f$ and expectation value
- * \f$0.0\f$, i.e. \f[ e^{-(\frac{x^{2}}{2})} \f] with variance \f[ < x^{2}-0.0> = 1 \f]
->>>>>>> f9994b22
  *
  * If you want random numbers with variance \f$ \sigma^{2} \f$, multiply the
  * result by \f$ \sqrt{\sigma^{2}} \f$ i.e.,
@@ -247,11 +226,7 @@
  * \endcode
  *
  * @return double
-<<<<<<< HEAD
  */  
-=======
- */
->>>>>>> f9994b22
 double hila::gaussrand() {
     static double second;
     static bool draw_new = true;
