--- conflicted
+++ resolved
@@ -987,7 +987,6 @@
     void cancel_comm(Direction d, Parity p) const;
 
     /**
-<<<<<<< HEAD
      * @brief Create a periodically shifted copy of the field
      * @details  this is currently OK only for short moves, very inefficient for longer moves
      * Example:
@@ -1006,41 +1005,6 @@
     }
 
     Field<T> shift(const CoordinateVector &v) const;
-=======
-     * @name Shift operations
-     * @{
-     */
-
-    /**
-     * @brief Create a periodically shifted copy of the field
-     * @details  this is currently OK only for short moves, very inefficient for longer moves
-     * @param v CoordinateVector to shift field with
-     * @param r Field to store result in
-     * @param par Parity
-     * @return Field<T>&
-     */
-    Field<T> &shift(const CoordinateVector &v, Field<T> &r, Parity par) const;
-    /**
-     * @brief Create a periodically shifted copy of the field
-     * @details this is currently OK only for short moves, very inefficient for longer moves.
-     * If Parity is not given to shift, then it is called with Parity ALL
-     * @param v CoordinateVector to shift field with
-     * @param r Field to store result in
-     * @return Field<T>&
-     */
-    Field<T> &shift(const CoordinateVector &v, Field<T> &r) const {
-        return shift(v, r, ALL);
-    }
-    /**
-     * @brief Create a periodically shifted copy of the field
-     * @details This is currently OK only for short moves, very inefficient for longer moves
-     * @param v CoordinateVector to shift field with
-     * @param par Parity
-     * @return Field<T>
-     */
-    Field<T> shift(const CoordinateVector &v, Parity par) const;
-    /** @} */
->>>>>>> 1523d79a
 
     // General getters and setters
 
