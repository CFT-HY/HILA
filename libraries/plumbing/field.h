#ifndef FIELD_H
#define FIELD_H
#include <sstream>
#include <iostream>
#include <string>
#include <cstring> //Memcpy is here...
#include <math.h>
#include <type_traits>

#include "plumbing/defs.h"
#include "plumbing/coordinates.h"
#include "plumbing/lattice.h"
#include "plumbing/field_storage.h"

#include "plumbing/backend_vector/vector_types.h"

#ifdef USE_MPI
#include "plumbing/com_mpi.h"
#endif

// This is a marker for hilapp -- will be removed by it
#define onsites(p) for (Parity par_dummy__(p); par_dummy__ == EVEN; par_dummy__ = ODD)

template <typename T>
class Field;

template <typename T>
void ensure_field_operators_exist(Field<T> &f);


/// Field class
/// This implements the standard methods for accessing fields
/// Hilapp replaces the parity access patterns, Field[par] with a loop over
/// the appropriate sites.
///
/// The Field class also contains member functions used by hilapp, as well
/// as members that may be useful for application developers.
///
/// The Field mainly implements the interface to the Field and not the
/// content.
///
/// The Field contains a pointer to Field::field_struct, which implements
/// MPI communication of the Field boundaries.
///
/// The Field::field_struct points to a field_storage, which is defined
/// by each backend. It implements storing and accessing the Field data,
/// including buffers for storing haloes returned from MPI communication.
///
/// Memory allocation (mainly automised by hilapp):
/// Field.allocate(): sets up memory for field content and communication.
/// Field.free(): destroys the data.
/// Field.is_allocated(): returns true if the Field data has been allocated
/// Field.is_initialized() returns true if the Field has been written
/// Field.check_alloc(): allocate if necessary
/// Field.check_alloc() const: assert that the Field is allocated
///
/// MPI related (automatically done by hilapp, but may be useful in apps):
/// Field.gather_status(): returns current gather_status_t
/// Field.mark_changed(): make sure the Field gets communicated
/// Field.mark_gathered(): mark the Field already gathered, no need to
///        communicate.
///
/// Field.shift(): create a periodically shifted copy of the field
///
/// Others
/// Field.set_boundary_condition(): set the boundary conditions in a
///         given Direction (periodic or antiperiodic)
/// Field.get_boundary_condition(): get the boundary condition of the Field
/// Field.copy_boundary_condition(): copy the boundary condition to the
///        from another Field
/// Field.get_elements(): retrieve a list of elements to all nodes
/// Field.get_element(): retrieve an element to all nodes
/// Field.set_elements(): set elements in the Field
/// Field.set_element(): set an element in the Field
///
template <typename T>
class Field {

  public:
    enum class gather_status_t : unsigned { NOT_DONE, STARTED, DONE };

  private:
    /// The following struct holds the data + information about the field
    /// TODO: field-specific boundary conditions?
    class field_struct {
      public:
        field_storage<T>
            payload; // TODO: must be maximally aligned, modifiers - never null
        lattice_struct *lattice;
#ifdef VECTORIZED
        // get a direct ptr from here too, ease access
        vectorized_lattice_struct<hila::vector_info<T>::vector_size> *vector_lattice;
#endif
        unsigned assigned_to; // keeps track of first assignment to parities
        gather_status_t gather_status_arr[3][NDIRS]; // is communication done

        // neighbour pointers - because of boundary conditions, can be different for
        // diff. fields
        const unsigned *RESTRICT neighbours[NDIRS];
        BoundaryCondition boundary_condition[NDIRS];

#ifdef USE_MPI
        MPI_Request receive_request[3][NDIRS];
        MPI_Request send_request[3][NDIRS];
#ifndef VANILLA
        // vanilla needs no special receive buffers
        T *receive_buffer[NDIRS];
#endif
        T *send_buffer[NDIRS];

        void initialize_communication() {
            for (int d = 0; d < NDIRS; d++) {
                for (int p = 0; p < 3; p++)
                    gather_status_arr[p][d] = gather_status_t::NOT_DONE;
                send_buffer[d] = nullptr;
#ifndef VANILLA
                receive_buffer[d] = nullptr;
#endif
            }
        }

        void free_communication() {
            for (int d = 0; d < NDIRS; d++) {
                if (send_buffer[d] != nullptr)
                    payload.free_mpi_buffer(send_buffer[d]);
#ifndef VANILLA
                if (receive_buffer[d] != nullptr)
                    payload.free_mpi_buffer(receive_buffer[d]);
#endif
            }
        }

#else // Not MPI

        // empty stubs
        void initialize_communication() {}
        void free_communication() {}

#endif

        void allocate_payload() {
            payload.allocate_field(lattice);
        }
        void free_payload() {
            payload.free_field();
        }

#ifndef VECTORIZED
        /// Getter for an individual elements in a loop
        inline auto get(const unsigned i) const {
            return payload.get(i, lattice->field_alloc_size());
        }

        template <typename A>
        inline void set(const A &value, const unsigned i) {
            payload.set(value, i, lattice->field_alloc_size());
        }

        /// Getter for an element outside a loop. Used to manipulate the field directly
        /// outside loops.
        inline auto get_element(const unsigned i) const {
            return payload.get_element(i, lattice);
        }

        template <typename A>
        inline void set_element(const A &value, const unsigned i) {
            payload.set_element(value, i, lattice);
        }
#else
        template <typename vecT>
        inline vecT get_vector(const unsigned i) const {
            return payload.template get_vector<vecT>(i);
        }
        inline T get_element(const unsigned i) const {
            return payload.get_element(i);
        }

        template <typename vecT>
        inline void set_vector(const vecT &val, const unsigned i) {
            return payload.set_vector(val, i);
        }
        inline void set_element(const T &val, const unsigned i) {
            return payload.set_element(val, i);
        }
#endif

        /// Gather boundary elements for communication
        void gather_comm_elements(Direction d, Parity par, T *RESTRICT buffer,
                                  const lattice_struct::comm_node_struct &to_node) const {
#ifndef VECTORIZED
#ifdef SPECIAL_BOUNDARY_CONDITIONS
            // note: -d in is_on_edge, because we're about to send stuff to that
            // Direction (gathering from Direction +d)
            if (boundary_condition[d] == BoundaryCondition::ANTIPERIODIC &&
                lattice->special_boundaries[-d].is_on_edge) {
                payload.gather_comm_elements(buffer, to_node, par, lattice, true);
            } else {
                payload.gather_comm_elements(buffer, to_node, par, lattice, false);
            }
#else
            payload.gather_comm_elements(buffer, to_node, par, lattice, false);
#endif

#else
            // this is vectorized branch
            bool antiperiodic = false;
#ifdef SPECIAL_BOUNDARY_CONDITIONS
            if (boundary_condition[d] == BoundaryCondition::ANTIPERIODIC &&
                lattice->special_boundaries[-d].is_on_edge) {
                antiperiodic = true;
            }
#endif

            if constexpr (hila::is_vectorizable_type<T>::value) {
                // now vectorized layout
                if (vector_lattice->is_boundary_permutation[abs(d)]) {
                    // with boundary permutation need to gather elems 1-by-1
                    int n;
                    const unsigned *index_list = to_node.get_sitelist(par, n);
                    if (!antiperiodic) {
                        payload.gather_elements(buffer, index_list, n, lattice);
                    } else {
                        payload.gather_elements_negated(buffer, index_list, n, lattice);
                    }
                } else {
                    // without it, can do the full block
                    payload.gather_comm_vectors(buffer, to_node, par, vector_lattice,
                                                antiperiodic);
                }
            } else {
                // not vectoizable, standard methods
                int n;
                const unsigned *index_list = to_node.get_sitelist(par, n);
                if (!antiperiodic)
                    payload.gather_elements(buffer, index_list, n, lattice);
                else {
                    payload.gather_elements_negated(buffer, index_list, n, lattice);
                }
            }
#endif
        }

        /// Place boundary elements from neighbour
        void place_comm_elements(Direction d, Parity par, T *RESTRICT buffer,
                                 const lattice_struct::comm_node_struct &from_node) {
// #ifdef USE_MPI
#ifdef VECTORIZED
            if constexpr (hila::is_vectorizable_type<T>::value) {
                // now vectorized layout, act accordingly
                if (vector_lattice->is_boundary_permutation[abs(d)]) {
                    payload.place_recv_elements(buffer, d, par, vector_lattice);
                } else {
                    // nothing to do here, comms directly in place
                }
            } else {
                // non-vectorized, using vanilla method, again nothing to do
            }
#else
            // this one is only for CUDA
            payload.place_comm_elements(d, par, buffer, from_node, lattice);
#endif
            // #endif
        }

        /// Place boundary elements from local lattice (used in vectorized version)
        void set_local_boundary_elements(Direction dir, Parity par) {

#ifdef SPECIAL_BOUNDARY_CONDITIONS
            bool antiperiodic =
                (boundary_condition[dir] == BoundaryCondition::ANTIPERIODIC &&
                 lattice->special_boundaries[dir].is_on_edge);
#else
            bool antiperiodic = false;
#endif
            payload.set_local_boundary_elements(dir, par, lattice, antiperiodic);
        }

        /// Gather a list of elements to a single node
        void gather_elements(T *buffer, const std::vector<CoordinateVector> &coord_list,
                             int root = 0) const;
        void scatter_elements(T *buffer, const std::vector<CoordinateVector> &coord_list,
                              int root = 0);

#if defined(USE_MPI)

        /// get the receive buffer pointer for the communication.
        T *get_receive_buffer(Direction d, Parity par,
                              const lattice_struct::comm_node_struct &from_node) {
#if defined(VANILLA)

            return (T *)payload.get_buffer() + from_node.offset(par);

#elif defined(CUDA) || defined(HIP)

            unsigned offs = 0;
            if (par == ODD)
                offs = from_node.sites / 2;
            if (receive_buffer[d] == nullptr) {
                receive_buffer[d] = payload.allocate_mpi_buffer(from_node.sites);
            }
            return receive_buffer[d] + offs;

#elif defined(VECTORIZED)

            if constexpr (!hila::is_vectorizable_type<T>::value) {
                // use vanilla type, field laid out in std fashion
                return (T *)payload.get_buffer() + from_node.offset(par);
            } else {
                unsigned offs = 0;
                if (par == ODD)
                    offs = from_node.sites / 2;

                if (vector_lattice->is_boundary_permutation[abs(d)]) {
                    // extra copy operation needed
                    if (receive_buffer[d] == nullptr) {
                        receive_buffer[d] = payload.allocate_mpi_buffer(from_node.sites);
                    }
                    return receive_buffer[d] + offs;
                } else {
                    // directly to halo buffer
                    constexpr unsigned vector_size = hila::vector_info<T>::vector_size;
                    return ((T *)payload.get_buffer() +
                            (vector_lattice->halo_offset[d] * vector_size + offs));
                }
            }
#endif
        } // end of get_receive_buffer
#endif    // USE_MPI
    };

    // static_assert( std::is_pod<T>::value, "Field expects only pod-type elements
    // (plain data): default constructor, copy and delete");
    static_assert(std::is_trivial<T>::value && std::is_standard_layout<T>::value,
                  "Field expects only pod-type elements (plain data): default "
                  "constructor, copy and delete");

  public:
    ////////////////////////////////////////////////
    /// Field::fs keeps all of the field content
    ////////////////////////////////////////////////

    field_struct *RESTRICT fs;

    ////////////////////////////////////////////////
    /// Field constructors

    Field() {
        fs = nullptr; // lazy allocation on 1st use
    }

    // Straightforward copy constructor seems to be necessary
    Field(const Field &other) {
        fs = nullptr; // this is probably unnecessary
        assert(other.is_initialized(ALL) && "Initializer Field value not set");

        (*this)[ALL] = other[X];
    }

    // copy constructor - from fields which can be assigned
    template <typename A, std::enable_if_t<std::is_convertible<A, T>::value, int> = 0>
    Field(const Field<A> &other) {
        fs = nullptr; // this is probably unnecessary
        assert(other.is_initialized(ALL) && "Initializer Field value not set");

        (*this)[ALL] = other[X];
    }

    // constructor with compatible scalar
    template <typename A, std::enable_if_t<hila::is_assignable<T &, A>::value ||
                                               std::is_convertible<A, T>::value,
                                           int> = 0>
    Field(const A &val) {
        fs = nullptr;
        (*this)[ALL] = val;
    }

    // constructor from 0 - nullptr trick in use
    Field(const std::nullptr_t z) {
        fs = nullptr;
        (*this)[ALL] = 0;
    }

    // move constructor - steal the content
    Field(Field &&rhs) {
        fs = rhs.fs;
        rhs.fs = nullptr;
    }

    /////////////////////////////////////////////////
    /// Destructor

    ~Field() {
        free();

#ifdef HILAPP
        // Because destructor is instantiated for all fields,
        // use this to put in a hook for generating call to this function
        // in preprocessing stage
        ensure_field_operators_exist(*this);
#endif
    }

    void allocate() {
        assert(fs == nullptr);
        if (lattice == nullptr) {
            output0 << "Can not allocate Field variables before lattice.setup()\n";
            hila::terminate(0);
        }
        fs = (field_struct *)memalloc(sizeof(field_struct));
        fs->lattice = lattice;
        fs->allocate_payload();
        fs->initialize_communication();
        mark_changed(ALL);   // guarantees communications will be done
        fs->assigned_to = 0; // and this means that it is not assigned

        for (Direction d = (Direction)0; d < NDIRS; ++d) {

#if !defined(CUDA) && !defined(HIP)
            fs->neighbours[d] = lattice->neighb[d];
#else
            fs->payload.neighbours[d] = lattice->backend_lattice->d_neighb[d];
#endif
        }

#ifdef SPECIAL_BOUNDARY_CONDITIONS
        foralldir (dir) {
            fs->boundary_condition[dir] = BoundaryCondition::PERIODIC;
            fs->boundary_condition[-dir] = BoundaryCondition::PERIODIC;
        }
#endif

#ifdef VECTORIZED
        fs->vector_lattice =
            lattice->backend_lattice
                ->get_vectorized_lattice<hila::vector_info<T>::vector_size>();
#endif
    }

    void free() {
        // don't call destructors when exiting - either MPI or cuda can already
        // be off.
        if (fs != nullptr && !hila::about_to_finish) {
            for (Direction d = (Direction)0; d < NDIRS; ++d)
                drop_comms(d, ALL);
            fs->free_payload();
            fs->free_communication();
            std::free(fs);
            fs = nullptr;
        }
    }

    bool is_allocated() const {
        return (fs != nullptr);
    }

    bool is_initialized(Parity p) const {
        return fs != nullptr && ((fs->assigned_to & parity_bits(p)) != 0);
    }

    gather_status_t gather_status(Parity p, int d) const {
        assert(parity_bits(p) && d >= 0 && d < NDIRS);
        return fs->gather_status_arr[(int)p - 1][d];
    }
    void set_gather_status(Parity p, int d, gather_status_t stat) const {
        assert(parity_bits(p) && d >= 0 && d < NDIRS);
        fs->gather_status_arr[(int)p - 1][d] = stat;
    }

    /// check that Field is allocated, and if not do it (if not const)
    /// Must be called BEFORE the var is actually used
    /// "hilapp" will generate these calls as needed!
    void check_alloc() {
        if (!is_allocated())
            allocate();
    }

    /// If Field is const specified, we should not be able to write to it in the first
    /// place
    void check_alloc() const {
        assert(is_allocated());
    }

    // If ALL changes, both parities invalid; if p != ALL, then p and ALL.
    void mark_changed(const Parity p) const {

        for (Direction i = (Direction)0; i < NDIRS; ++i) {
            // check if there's ongoing comms, invalidate it!
            drop_comms(i, opp_parity(p));

            set_gather_status(opp_parity(p), i, gather_status_t::NOT_DONE);
            if (p != ALL) {
                set_gather_status(ALL, i, gather_status_t::NOT_DONE);
            } else {
                set_gather_status(EVEN, i, gather_status_t::NOT_DONE);
                set_gather_status(ODD, i, gather_status_t::NOT_DONE);
            }
        }
        fs->assigned_to |= parity_bits(p);
    }

    /// Mark the field parity gathered from Direction
    // In case p=ALL we could mark everything gathered, but we'll be conservative here
    // and mark only this parity, because there might be other parities on the fly and
    // corresponding waits should be done,  This should never happen in automatically
    // generated loops. In any case start_gather, is_gathered, get_gather_parity has
    // intelligence to figure out the right thing to do
    //

    void mark_gathered(int dir, const Parity p) const {
        set_gather_status(p, dir, gather_status_t::DONE);
    }

    // Check if the field has been gathered since the previous communication
    // par = ALL:   ALL or (EVEN+ODD) are OK
    // par != ALL:  ALL or par are OK
    bool is_gathered(int dir, Parity par) const {
        if (par != ALL) {
            return gather_status(par, dir) == gather_status_t::DONE ||
                   gather_status(ALL, dir) == gather_status_t::DONE;
        } else {
            return gather_status(ALL, dir) == gather_status_t::DONE ||
                   (gather_status(EVEN, dir) == gather_status_t::DONE &&
                    gather_status(ODD, dir) == gather_status_t::DONE);
        }
    }

    // Mark communication started -- this must be just the one
    // going on with MPI
    void mark_gather_started(int dir, Parity p) const {
        set_gather_status(p, dir, gather_status_t::STARTED);
    }

    /// Check if communication has started.  This is strict, checks exactly this parity
    bool is_gather_started(int dir, Parity par) const {
        return gather_status(par, dir) == gather_status_t::STARTED;
    }

    bool gather_not_done(int dir, Parity par) const {
        return gather_status(par, dir) == gather_status_t::NOT_DONE;
    }

    void set_boundary_condition(Direction dir, BoundaryCondition bc) {

#ifdef SPECIAL_BOUNDARY_CONDITIONS
        // TODO: This works as intended only for periodic/antiperiodic b.c.
        check_alloc();
        fs->boundary_condition[dir] = bc;
        fs->boundary_condition[-dir] = bc;
#if !defined(CUDA) && !defined(HIP)
        fs->neighbours[dir] = lattice->get_neighbour_array(dir, bc);
        fs->neighbours[-dir] = lattice->get_neighbour_array(-dir, bc);
#else
        if (bc == BoundaryCondition::PERIODIC) {
            fs->payload.neighbours[dir] = lattice->backend_lattice->d_neighb[dir];
            fs->payload.neighbours[-dir] = lattice->backend_lattice->d_neighb[-dir];
        } else {
            fs->payload.neighbours[dir] = lattice->backend_lattice->d_neighb_special[dir];
            fs->payload.neighbours[-dir] =
                lattice->backend_lattice->d_neighb_special[-dir];
        }
#endif

        // Make sure boundaries get refreshed
        mark_changed(ALL);
#endif
    }

    BoundaryCondition get_boundary_condition(Direction dir) const {
#ifdef SPECIAL_BOUNDARY_CONDITIONS
        return fs->boundary_condition[dir];
#else
        return BoundaryCondition::PERIODIC;
#endif
    }

    void print_boundary_condition() {
        check_alloc();
        output0 << " ( ";
        for (int dir = 0; dir < NDIRS; dir++) {
            output0 << (int)fs->boundary_condition[dir] << " ";
        }
        output0 << ")\n";
    }

    template <typename A>
    void copy_boundary_condition(const Field<A> &rhs) {
        foralldir (dir) {
            set_boundary_condition(dir, rhs.get_boundary_condition(dir));
        }
    }

    // Overloading []
    // declarations -- WILL BE implemented by hilapp, not written here
    // let there be const and non-const protos
    T operator[](const Parity p) const;           // f[EVEN]
    T operator[](const X_index_type) const;       // f[X]
    T operator[](const X_plus_direction p) const; // f[X+dir]
    T operator[](const X_plus_offset p) const;    // f[X+dir1+dir2] and others

    T &operator[](const Parity p);     // f[EVEN]
    T &operator[](const X_index_type); // f[X]

    T &operator[](const CoordinateVector &v);       // f[CoordinateVector]
    T &operator[](const CoordinateVector &v) const; // f[CoordinateVector]

    // TEMPORARY HACK: return ptr to bare array
    inline auto field_buffer() const {
        return fs->payload.get_buffer();
    }

#ifndef VECTORIZED
    /// Get an individual element outside a loop. This is also used as a getter in the
    /// vanilla code.
    inline auto get_value_at(const unsigned i) const {
        return fs->get_element(i);
    }
#else
    inline auto get_value_at(const unsigned i) const {
        return fs->get_element(i);
    }
    template <typename vecT>
    inline auto get_vector_at(unsigned i) const {
        return fs->template get_vector<vecT>(i);
    }
    inline auto get_value_at_nb_site(Direction d, unsigned i) const {
        return fs->get_element(fs->vector_lattice->site_neighbour(d, i));
    }
#endif

#ifndef VECTORIZED
    /// Set an individual element outside a loop. This is also used as a setter in the
    /// vanilla code.
    template <typename A>
    inline void set_value_at(const A &value, unsigned i) {
        fs->set_element(value, i);
    }

#else
    template <typename vecT>
    inline void set_vector_at(const vecT &value, unsigned i) {
        fs->set_vector(value, i);
    }

    template <typename A>
    inline void set_value_at(const A &value, unsigned i) {
        fs->set_element(value, i);
    }
#endif

    /////////////////////////////////////////////////////////////////
    /// Standard arithmetic ops which fields should implement
    /// Not all are always callable, e.g. division may not be
    /// implemented by all field types
    /////////////////////////////////////////////////////////////////

    // Basic assignment operator
    Field<T> &operator=(const Field<T> &rhs) {
        (*this)[ALL] = rhs[X];
        return *this;
    }

    // More general = - possible only if T = A is OK
    template <typename A, std::enable_if_t<hila::is_assignable<T &, A>::value ||
                                               std::is_convertible<A, T>::value,
                                           int> = 0>
    Field<T> &operator=(const Field<A> &rhs) {
        (*this)[ALL] = rhs[X];
        return *this;
    }

    // Assign from element
    template <typename A, std::enable_if_t<hila::is_assignable<T &, A>::value ||
                                               std::is_convertible<A, T>::value,
                                           int> = 0>
    Field<T> &operator=(const A &d) {
        (*this)[ALL] = d;
        return *this;
    }

    // assignment of 0 - nullptr, zeroes field
    Field<T> &operator=(const std::nullptr_t &z) {
        (*this)[ALL] = 0;
        return *this;
    }

    // Do also move assignment
    Field<T> &operator=(Field<T> &&rhs) {
        if (this != &rhs) {
            free();
            fs = rhs.fs;
            rhs.fs = nullptr;
        }
        return *this;
    }

    // +=, -=  etc operators from compatible types
    template <
        typename A,
        std::enable_if_t<std::is_convertible<hila::type_plus<T, A>, T>::value, int> = 0>
    Field<T> &operator+=(const Field<A> &rhs) {
        (*this)[ALL] += rhs[X];
        return *this;
    }

    template <
        typename A,
        std::enable_if_t<std::is_convertible<hila::type_minus<T, A>, T>::value, int> = 0>
    Field<T> &operator-=(const Field<A> &rhs) {
        (*this)[ALL] -= rhs[X];
        return *this;
    }

    template <
        typename A,
        std::enable_if_t<std::is_convertible<hila::type_mul<T, A>, T>::value, int> = 0>
    Field<T> &operator*=(const Field<A> &rhs) {
        (*this)[ALL] *= rhs[X];
        return *this;
    }

    template <
        typename A,
        std::enable_if_t<std::is_convertible<hila::type_div<T, A>, T>::value, int> = 0>
    Field<T> &operator/=(const Field<A> &rhs) {
        (*this)[ALL] /= rhs[X];
        return *this;
    }

    template <
        typename A,
        std::enable_if_t<std::is_convertible<hila::type_plus<T, A>, T>::value, int> = 0>
    Field<T> &operator+=(const A &rhs) {
        (*this)[ALL] += rhs;
        return *this;
    }

    template <
        typename A,
        std::enable_if_t<std::is_convertible<hila::type_minus<T, A>, T>::value, int> = 0>
    Field<T> &operator-=(const A &rhs) {
        (*this)[ALL] -= rhs;
        return *this;
    }

    template <
        typename A,
        std::enable_if_t<std::is_convertible<hila::type_mul<T, A>, T>::value, int> = 0>
    Field<T> &operator*=(const A &rhs) {
        (*this)[ALL] *= rhs;
        return *this;
    }

    template <
        typename A,
        std::enable_if_t<std::is_convertible<hila::type_div<T, A>, T>::value, int> = 0>
    Field<T> &operator/=(const A &rhs) {
        (*this)[ALL] /= rhs;
        return *this;
    }

    // Unary + and -
    Field<T> operator+() const {
        return *this;
    }

    Field<T> operator-() const {
        Field<T> f;
        f[ALL] = -(*this)[X];
        return f;
    }

    bool operator==(const Field<T> &rhs) const {
        T epsilon = 0;
        return ((*this)-rhs).squarenorm() <= epsilon;
    }

    hila::number_type<T> squarenorm() const {
        hila::number_type<T> n = 0;
        onsites(ALL) {
            n += ::squarenorm((*this)[X]);
        }
        return n;
    }

    ///////////////////////////////////////////////////////////////////////

    // Communication routines
    dir_mask_t start_gather(Direction d, Parity p = ALL) const;
    void wait_gather(Direction d, Parity p) const;
    void gather(Direction d, Parity p = ALL) const;
    void drop_comms(Direction d, Parity p) const;
    void cancel_comm(Direction d, Parity p) const;

    // Declaration of shift methods
    Field<T> &shift(const CoordinateVector &v, Field<T> &r, Parity par) const;
    Field<T> &shift(const CoordinateVector &v, Field<T> &r) const {
        return shift(v, r, ALL);
    }
    Field<T> shift(const CoordinateVector &v, Parity par) const;

    // General getters and setters
    void set_elements(T *elements, const std::vector<CoordinateVector> &coord_list);
    void set_element(const T &element, const CoordinateVector &coord);
    void get_elements(T *elements, const std::vector<CoordinateVector> &coord_list) const;
    T get_element(const CoordinateVector &coord) const;

    template <typename A, std::enable_if_t<std::is_assignable<T &, A>::value, int> = 0>
    inline void set_element_at(const CoordinateVector coord, const A elem) {
        T e;
        e = elem;
        set_element(e, coord);
    }

    inline void set_element_at(const CoordinateVector coord, std::nullptr_t elem) {
        T e;
        e = 0;
        set_element(e, coord);
    }

    // Fourier transform declarations
    Field<T> FFT(fft_direction fdir = fft_direction::forward) const;
    Field<T> FFT(const CoordinateVector &dirs,
                 fft_direction fdir = fft_direction::forward) const;

    Field<Complex<hila::number_type<T>>>
    FFT_real_to_complex(fft_direction fdir = fft_direction::forward) const;
    Field<hila::number_type<T>>
    FFT_complex_to_real(fft_direction fdir = fft_direction::forward) const;


    // Reflect the field along all or 1 coordinate
    Field<T> reflect() const;
    Field<T> reflect(Direction dir) const;
    Field<T> reflect(const CoordinateVector &dirs) const;

    // Writes the Field to disk
    void write_to_stream(std::ofstream &outputfile) const;
    void write_to_file(const std::string &filename) const;
    void read_from_stream(std::ifstream &inputfile);
    void read_from_file(const std::string &filename);

    void write_subvolume(std::ofstream &outputfile, const CoordinateVector &cmin,
                         const CoordinateVector &cmax, int precision = 6) const;
    void write_subvolume(const std::string &filenname, const CoordinateVector &cmin,
                         const CoordinateVector &cmax, int precision = 6) const;

    void write_slice(std::ofstream &outputfile, const CoordinateVector &slice,
                     int precision = 6) const;
    void write_slice(const std::string &outputfile, const CoordinateVector &slice,
                     int precision = 6) const;

    // and sum reduction
    T sum(Parity par = Parity::all, bool allreduce = true) const;

    T product(Parity par = Parity::all, bool allreduce = true) const;

    // Declare gpu_reduce here, defined only for GPU targets
    // For internal use only, preferably
    // T gpu_reduce_sum(bool allreduce = true, Parity par = Parity::all,
    //              bool do_mpi = true) const;
    /// Declare gpu_reduce here, defined only for GPU targets
    /// For internal use only, preferably

    T gpu_minmax(bool min_or_max, Parity par, CoordinateVector &loc) const;

    T min(Parity par = ALL) const;
    T min(CoordinateVector &loc) const;
    T min(Parity par, CoordinateVector &loc) const;
    T max(Parity par = ALL) const;
    T max(CoordinateVector &loc) const;
    T max(Parity par, CoordinateVector &loc) const;
    T minmax(bool is_min, Parity par, CoordinateVector &loc) const;

}; // End of class Field<>

///////////////////////////////
// operators +-*/
// these operators rely on SFINAE, OK if field_hila::type_plus<A,B> exists i.e. A+B is
// OK
<<<<<<< HEAD
// There are several versions of the operators, depending if one of the arguments is
// Field or scalar, and if the return type is the same as the Field argument.  This can
// enable the compiler to avoid extra copies of the args

///////////////////////////////
/// operator +  (Field + Field) -generic
template <typename A, typename B,
          std::enable_if_t<!std::is_same<hila::type_plus<A, B>, A>::value &&
                               !std::is_same<hila::type_plus<A, B>, B>::value,
                           int> = 0>
=======
/// operator +
template <typename A, typename B>
>>>>>>> 20600c54
auto operator+(const Field<A> &lhs, const Field<B> &rhs) -> Field<hila::type_plus<A, B>> {
    Field<hila::type_plus<A, B>> tmp;
    tmp[ALL] = lhs[X] + rhs[X];
    return tmp;
}

// (Possibly) optimzed version where the 1st argument can be reused
template <typename A, typename B,
          std::enable_if_t<std::is_same<hila::type_plus<A, B>, A>::value, int> = 0>
auto operator+(Field<A> lhs, const Field<B> &rhs) {
    lhs[ALL] += rhs[X];
    return lhs;
}

// Optimzed version where the 2nd argument can be reused
template <typename A, typename B,
          std::enable_if_t<!std::is_same<hila::type_plus<A, B>, A>::value &&
                               std::is_same<hila::type_plus<A, B>, B>::value,
                           int> = 0>
auto operator+(const Field<A> &lhs, Field<B> rhs) {
    rhs[ALL] += lhs[X];
    return rhs;
}

//////////////////////////////
/// operator + (Field + scalar)

template <typename A, typename B,
          std::enable_if_t<!std::is_same<hila::type_plus<A, B>, A>::value, int> = 0>
auto operator+(const Field<A> &lhs, const B &rhs) -> Field<hila::type_plus<A, B>> {
    Field<hila::type_plus<A, B>> tmp;
    tmp[ALL] = lhs[X] + rhs;
    return tmp;
}

template <typename A, typename B,
          std::enable_if_t<std::is_same<hila::type_plus<A, B>, A>::value, int> = 0>
Field<A> operator+(Field<A> lhs, const B &rhs) {
    lhs[ALL] += rhs;
    return lhs;
}


//////////////////////////////
/// operator + (scalar + Field)

template <typename A, typename B,
          std::enable_if_t<!std::is_same<hila::type_plus<A, B>, B>::value, int> = 0>
auto operator+(const A &lhs, const Field<B> &rhs) -> Field<hila::type_plus<A, B>> {
    return rhs + lhs;
}

template <typename A, typename B,
          std::enable_if_t<std::is_same<hila::type_plus<A, B>, B>::value, int> = 0>
Field<B> operator+(const A &lhs, Field<B> rhs) {
    return rhs + lhs;
}


//////////////////////////////
/// operator - Field - Field -generic
template <typename A, typename B,
          std::enable_if_t<!std::is_same<hila::type_minus<A, B>, A>::value &&
                               !std::is_same<hila::type_minus<A, B>, B>::value,
                           int> = 0>
auto operator-(const Field<A> &lhs, const Field<B> &rhs)
    -> Field<hila::type_minus<A, B>> {
    Field<hila::type_minus<A, B>> tmp;
    tmp[ALL] = lhs[X] - rhs[X];
    return tmp;
}

// Optimzed version where the 1st argument can be reused
template <typename A, typename B,
          std::enable_if_t<std::is_same<hila::type_minus<A, B>, A>::value, int> = 0>
auto operator-(Field<A> lhs, const Field<B> &rhs) {
    lhs[ALL] -= rhs[X];
    return lhs;
}

// Optimzed version where the 2nd argument can be reused
template <typename A, typename B,
          std::enable_if_t<!std::is_same<hila::type_minus<A, B>, A>::value &&
                               std::is_same<hila::type_minus<A, B>, B>::value,
                           int> = 0>
auto operator-(const Field<A> &lhs, Field<B> rhs) {
    rhs[ALL] = lhs[X] - rhs[X];
    return rhs;
}

//////////////////////////////
/// operator - (Field - scalar)

template <typename A, typename B,
          std::enable_if_t<!std::is_same<hila::type_minus<A, B>, A>::value, int> = 0>
auto operator-(const Field<A> &lhs, const B &rhs) -> Field<hila::type_minus<A, B>> {
    Field<hila::type_minus<A, B>> tmp;
    tmp[ALL] = lhs[X] - rhs;
    return tmp;
}

template <typename A, typename B,
          std::enable_if_t<std::is_same<hila::type_minus<A, B>, A>::value, int> = 0>
Field<A> operator-(Field<A> lhs, const B &rhs) {
    lhs[ALL] -= rhs;
    return lhs;
}

//////////////////////////////
/// operator - (scalar - Field)

template <typename A, typename B,
          std::enable_if_t<!std::is_same<hila::type_minus<A, B>, B>::value, int> = 0>
auto operator-(const A &lhs, const Field<B> &rhs) -> Field<hila::type_minus<A, B>> {
    Field<hila::type_minus<A, B>> tmp;
    tmp[ALL] = lhs - rhs[X];
    return tmp;
}

template <typename A, typename B,
          std::enable_if_t<std::is_same<hila::type_minus<A, B>, B>::value, int> = 0>
Field<B> operator-(const A &lhs, Field<B> rhs) {
    rhs[ALL] = lhs - rhs[X];
    return rhs;
}

///////////////////////////////
/// operator * (Field * Field)
/// generic
template <typename A, typename B,
          std::enable_if_t<!std::is_same<hila::type_mul<A, B>, A>::value &&
                               !std::is_same<hila::type_mul<A, B>, B>::value,
                           int> = 0>
auto operator*(const Field<A> &lhs, const Field<B> &rhs) -> Field<hila::type_mul<A, B>> {
    Field<hila::type_mul<A, B>> tmp;
    tmp[ALL] = lhs[X] * rhs[X];
    return tmp;
}

/// reuse 1st
template <typename A, typename B,
          std::enable_if_t<std::is_same<hila::type_mul<A, B>, A>::value, int> = 0>
Field<A> operator*(Field<A> lhs, const Field<B> &rhs) {
    lhs[ALL] = lhs[X] * rhs[X];
    return lhs;
}

/// reuse 2nd
template <typename A, typename B,
          std::enable_if_t<!std::is_same<hila::type_mul<A, B>, A>::value &&
                               std::is_same<hila::type_mul<A, B>, B>::value,
                           int> = 0>
Field<B> operator*(const Field<A> &lhs, Field<B> rhs) {
    rhs[ALL] = lhs[X] * rhs[X];
    return rhs;
}

/////////////////////////////////
/// operator * (scalar * field)

template <typename A, typename B,
          std::enable_if_t<!std::is_same<hila::type_mul<A, B>, B>::value, int> = 0>
auto operator*(const A &lhs, const Field<B> &rhs) -> Field<hila::type_mul<A, B>> {
    Field<hila::type_mul<A, B>> tmp;
    tmp[ALL] = lhs * rhs[X];
    return tmp;
}

template <typename A, typename B,
          std::enable_if_t<std::is_same<hila::type_mul<A, B>, B>::value, int> = 0>
Field<B> operator*(const A &lhs, Field<B> rhs) {
    rhs[ALL] = lhs * rhs[X];
    return rhs;
}

/////////////////////////////////
/// operator * (field * scalar)

template <typename A, typename B,
          std::enable_if_t<!std::is_same<hila::type_mul<A, B>, A>::value, int> = 0>
auto operator*(const Field<A> &lhs, const B &rhs) -> Field<hila::type_mul<A, B>> {
    Field<hila::type_mul<A, B>> tmp;
    tmp[ALL] = lhs[X] * rhs;
    return tmp;
}

template <typename A, typename B,
          std::enable_if_t<std::is_same<hila::type_mul<A, B>, A>::value, int> = 0>
Field<A> operator*(Field<A> lhs, const B &rhs) {
    lhs[ALL] = lhs[X] * rhs;
    return lhs;
}

///////////////////////////////
/// operator / (Field / Field)
/// generic
template <typename A, typename B,
          std::enable_if_t<!std::is_same<hila::type_div<A, B>, A>::value &&
                               !std::is_same<hila::type_div<A, B>, B>::value,
                           int> = 0>
auto operator/(const Field<A> &l, const Field<B> &r) -> Field<hila::type_div<A, B>> {
    Field<hila::type_div<A, B>> tmp;
    tmp[ALL] = l[X] / r[X];
    return tmp;
}

/// reuse 1st
template <typename A, typename B,
          std::enable_if_t<std::is_same<hila::type_div<A, B>, A>::value, int> = 0>
Field<A> operator/(Field<A> l, const Field<B> &r) {
    l[ALL] = l[X] / r[X];
    return l;
}

/// reuse 2nd
template <typename A, typename B,
          std::enable_if_t<!std::is_same<hila::type_div<A, B>, A>::value &&
                               std::is_same<hila::type_div<A, B>, B>::value,
                           int> = 0>
Field<B> operator/(const Field<A> &l, Field<B> r) {
    r[ALL] = l[X] / r[X];
    return r;
}

//////////////////////////////////
/// operator /  (scalar/Field)
template <typename A, typename B,
          std::enable_if_t<!std::is_same<hila::type_div<A, B>, B>::value, int> = 0>
auto operator/(const A &lhs, const Field<B> &rhs) -> Field<hila::type_div<A, B>> {
    Field<hila::type_div<A, B>> tmp;
    tmp[ALL] = lhs / rhs[X];
    return tmp;
}

template <typename A, typename B,
          std::enable_if_t<std::is_same<hila::type_div<A, B>, B>::value, int> = 0>
Field<B> operator/(const A &lhs, Field<B> rhs) {
    rhs[ALL] = lhs / rhs[X];
    return rhs;
}

//////////////////////////////////
/// operator /  (Field/scalar)
template <typename A, typename B,
          std::enable_if_t<!std::is_same<hila::type_div<A, B>, A>::value, int> = 0>
auto operator/(const Field<A> &lhs, const B &rhs) -> Field<hila::type_div<A, B>> {
    Field<hila::type_div<A, B>> tmp;
    tmp[ALL] = lhs[X] / rhs;
    return tmp;
}

template <typename A, typename B,
          std::enable_if_t<std::is_same<hila::type_div<A, B>, A>::value, int> = 0>
auto operator/(Field<A> lhs, const B &rhs) {
    lhs[ALL] = lhs[X] / rhs;
    return lhs;
}

/////////////////////////////////////////////////////////////////

#define NAIVE_SHIFT
#if defined(NAIVE_SHIFT)

/// Definition of shift - this is currently OK only for short moves,
/// very inefficient for longer moves
/// TODO: make more advanced, switching to "global" move for long shifts
/// Returns a reference to parameter "res"

template <typename T>
Field<T> &Field<T>::shift(const CoordinateVector &v, Field<T> &res,
                          const Parity par) const {

    // use this to store remaining moves
    CoordinateVector rem = v;

    // check the parity of the move
    Parity par_s;

    int len = 0;
    foralldir (d)
        len += abs(rem[d]);

    // no move, just copy field
    if (len == 0) {
        res = *this;
        return res;
    }

    // opp_parity(ALL) == ALL
    if (len % 2 == 0)
        par_s = opp_parity(par);
    else
        par_s = par;

    // is this already gathered from one of the dirs in v?
    bool found_dir = false;
    Direction mdir;
    foralldir (d) {
        if (rem[d] > 0 && gather_status(par_s, d) != gather_status_t::NOT_DONE) {
            mdir = d;
            found_dir = true;
            break;
        } else if (rem[d] < 0 && gather_status(par_s, -d) != gather_status_t::NOT_DONE) {
            mdir = -d;
            found_dir = true;
            break;
        }
    }

    if (!found_dir) {
        // now did not find a 'ready' dir. Take the 1st available
        foralldir (d) {
            if (rem[d] > 0) {
                mdir = d;
                break;
            } else if (rem[d] < 0) {
                mdir = -d;
                break;
            }
        }
    }

    // Len 1, copy directly
    if (len == 1) {
        res[par_s] = (*this)[X + mdir];
        return res;
    }

    // now longer - need buffer
    Field<T> r1;
    Field<T> *from, *to;

    // this ensures that the final move lands on res
    if (len % 2 == 0) {
        from = &r1;
        to = &res;
    } else {
        from = &res;
        to = &r1;
    }
    // and copy initially to "from"
    (*from)[par_s] = (*this)[X + mdir];

    // and subtract remaining moves from rem
    rem = rem - mdir;
    par_s = opp_parity(par_s);

    foralldir (d) {
        if (rem[d] != 0) {
            mdir = (rem[d] > 0) ? d : -d;

            while (rem[d] != 0) {

                (*to)[par_s] = (*from)[X + mdir];

                par_s = opp_parity(par_s);
                rem = rem - mdir;
                std::swap(to, from);
            }
        }
    }

    return res;
}

template <typename T>
Field<T> Field<T>::shift(const CoordinateVector &v, const Parity par) const {
    Field<T> res;
    shift(v, res, par);
    return res;
}
#elif !defined(USE_MPI)

// this is junk at the moment
template <typename T>
Field<T> &Field<T>::shift(const CoordinateVector &v, Field<T> &res,
                          const Parity par) const {

    onsites(par) {
        if
    }
    r2 = *this;
    foralldir (d) {
        if (abs(v[d]) > 0) {
            Direction dir;
            if (v[d] > 0)
                dir = d;
            else
                dir = -d;

            for (int i = 0; i < abs(v[d]); i++) {
                r1[ALL] = r2[X + dir];
                r2 = r1;
            }
        }
    }
    return r2;
}

#endif

#if defined(USE_MPI)

/// start_gather(): Communicate the field at Parity par from Direction
/// d. Uses accessors to prevent dependency on the layout.
/// return the Direction mask bits where something is happening
template <typename T>
dir_mask_t Field<T>::start_gather(Direction d, Parity p) const {

    // get the mpi message tag right away, to ensure that we are always synchronized
    // with the mpi calls -- some nodes might not need comms, but the tags must be in
    // sync

    int tag = get_next_msg_tag();

    lattice_struct::nn_comminfo_struct &ci = lattice->nn_comminfo[d];
    lattice_struct::comm_node_struct &from_node = ci.from_node;
    lattice_struct::comm_node_struct &to_node = ci.to_node;

    // check if this is done - either gathered or no comm to be done in the 1st place

    if (is_gathered(d, p)) {
        lattice->n_gather_avoided++;
        return 0; // nothing to wait for
    }

    // No comms to do, nothing to wait for -- we'll use the is_gathered
    // status to keep track of vector boundary shuffle anyway

    if (from_node.rank == hila::myrank() && to_node.rank == hila::myrank()) {
        fs->set_local_boundary_elements(d, p);
        mark_gathered(d, p);
        return 0;
    }

    // if this parity or ALL-type gather is going on nothing to be done
    if (!gather_not_done(d, p) || !gather_not_done(d, ALL)) {
        lattice->n_gather_avoided++;
        return get_dir_mask(d); // nothing to do, but still need to wait
    }

    Parity par = p;
    // if p is ALL but ODD or EVEN is going on/done, turn off parity which is not needed
    // corresponding wait must do the same thing
    if (p == ALL) {
        if (!gather_not_done(d, EVEN) && !gather_not_done(d, ODD)) {
            // even and odd are going on or ready, nothing to be done
            lattice->n_gather_avoided++;
            return get_dir_mask(d);
        }
        if (!gather_not_done(d, EVEN))
            par = ODD;
        else if (!gather_not_done(d, ODD))
            par = EVEN;
        // if neither is the case par = ALL
    }

    mark_gather_started(d, par);

    // Communication hasn't been started yet, do it now

    int par_i = static_cast<int>(par) - 1; // index to dim-3 arrays

    constexpr size_t size = sizeof(T);

    T *receive_buffer;
    T *send_buffer;

    int size_type;
    MPI_Datatype mpi_type = get_MPI_number_type<T>(size_type);

    if (from_node.rank != hila::myrank()) {

        // HANDLE RECEIVES: get node which will send here
        post_receive_timer.start();

        // buffer can be separate or in Field buffer
        receive_buffer = fs->get_receive_buffer(d, par, from_node);

        size_t n = from_node.n_sites(par) * size / size_type;

        if (n >= (1ULL << 31)) {
            hila::output << "Too large MPI message!  Size " << n << '\n';
            hila::terminate(1);
        }

        // c++ version does not return errors
        MPI_Irecv(receive_buffer, n, mpi_type, from_node.rank, tag, lattice->mpi_comm_lat,
                  &fs->receive_request[par_i][d]);

        post_receive_timer.stop();
    }

    if (to_node.rank != hila::myrank()) {
        // HANDLE SENDS: Copy Field elements on the boundary to a send buffer and send
        start_send_timer.start();

        unsigned sites = to_node.n_sites(par);

        if (fs->send_buffer[d] == nullptr)
            fs->send_buffer[d] = fs->payload.allocate_mpi_buffer(to_node.sites);
        send_buffer = fs->send_buffer[d] + to_node.offset(par);

        fs->gather_comm_elements(d, par, send_buffer, to_node);

        size_t n = sites * size / size_type;

        MPI_Isend(send_buffer, n, mpi_type, to_node.rank, tag, lattice->mpi_comm_lat,
                  &fs->send_request[par_i][d]);
        start_send_timer.stop();
    }

    // and do the boundary shuffle here, after MPI has started
    // NOTE: there should be no danger of MPI and shuffle overwriting, MPI writes
    // to halo buffers only if no permutation is needed.  With a permutation MPI
    // uses special receive buffer
    fs->set_local_boundary_elements(d, par);

    return get_dir_mask(d);
}

///  wait_gather(): Wait for communication at parity par from
///  Direction d completes the communication in the function.
///  If the communication has not started yet, also calls
///  start_gather()
///
///  NOTE: This will be called even if the field is marked const.
///  Therefore this function is const, even though it does change
///  the internal content of the field, the halo. From the point
///  of view of the user, the value of the field does not change.
template <typename T>
void Field<T>::wait_gather(Direction d, Parity p) const {

    lattice_struct::nn_comminfo_struct &ci = lattice->nn_comminfo[d];
    lattice_struct::comm_node_struct &from_node = ci.from_node;
    lattice_struct::comm_node_struct &to_node = ci.to_node;

    // check if this is done - either gathered or no comm to be done in the 1st place
    if (is_gathered(d, p))
        return;

    // this is the branch if no comms -- shuffle was done in start_gather
    if (from_node.rank == hila::myrank() && to_node.rank == hila::myrank())
        return;

    // if (!is_gather_started(d,p)) {
    //   output0 << "Wait gather error - wait_gather without corresponding
    //   start_gather\n"; exit(1);
    // }

    // Note: the move can be Parity p OR ALL -- need to wait for it in any case
    // set par to be the "sum" over both parities
    // There never should be ongoing ALL and other parity gather -- start_gather takes
    // care

    // check here consistency, this should never happen
    if (p != ALL && is_gather_started(d, p) && is_gather_started(d, ALL)) {
        exit(1);
    }

    Parity par;
    int n_wait = 1;
    // what par to wait for?
    if (is_gather_started(d, p))
        par = p; // standard match
    else if (p != ALL) {
        if (is_gather_started(d, ALL))
            par = ALL; // if all is running wait for it
        else {
            exit(1);
        }
    } else {
        // now p == ALL and ALL is not running
        if (is_gathered(d, EVEN) && is_gather_started(d, ODD))
            par = ODD;
        else if (is_gathered(d, ODD) && is_gather_started(d, EVEN))
            par = EVEN;
        else if (is_gather_started(d, EVEN) && is_gather_started(d, ODD)) {
            n_wait = 2; // need to wait for both!
            par = ALL;
        } else {
            exit(1);
        }
    }

    if (n_wait == 2)
        par = EVEN; // we'll flip both

    for (int wait_i = 0; wait_i < n_wait; ++wait_i) {

        int par_i = (int)par - 1;

        if (from_node.rank != hila::myrank()) {
            wait_receive_timer.start();

            MPI_Status status;
            MPI_Wait(&fs->receive_request[par_i][d], &status);

            wait_receive_timer.stop();

#ifndef VANILLA
            fs->place_comm_elements(d, par, fs->get_receive_buffer(d, par, from_node),
                                    from_node);
#endif
        }

        // then wait for the sends
        if (to_node.rank != hila::myrank()) {
            wait_send_timer.start();
            MPI_Status status;
            MPI_Wait(&fs->send_request[par_i][d], &status);
            wait_send_timer.stop();
        }

        // Mark the parity gathered from Direction dir
        mark_gathered(d, par);

        // Keep count of communications
        lattice->n_gather_done += 1;

        par = opp_parity(par); // flip if 2 loops
    }
}

///  drop_comms():  if field is changed or deleted,
///  cancel ongoing communications.  This should happen very seldom,
///  only if there are "by-hand" start_gather operations and these are not needed
template <typename T>
void Field<T>::drop_comms(Direction d, Parity p) const {

    if (is_comm_initialized()) {
        if (is_gather_started(d, ALL))
            cancel_comm(d, ALL);
        if (p != ALL) {
            if (is_gather_started(d, p))
                cancel_comm(d, p);
        } else {
            if (is_gather_started(d, EVEN))
                cancel_comm(d, EVEN);
            if (is_gather_started(d, ODD))
                cancel_comm(d, ODD);
        }
    }
}

/// cancel ongoing send and receive

template <typename T>
void Field<T>::cancel_comm(Direction d, Parity p) const {
    if (lattice->nn_comminfo[d].from_node.rank != hila::myrank()) {
        cancel_receive_timer.start();
        MPI_Cancel(&fs->receive_request[(int)p - 1][d]);
        cancel_receive_timer.stop();
    }
    if (lattice->nn_comminfo[d].to_node.rank != hila::myrank()) {
        cancel_send_timer.start();
        MPI_Cancel(&fs->send_request[(int)p - 1][d]);
        cancel_send_timer.stop();
    }
}

#else // No MPI now

///* Trivial implementation when no MPI is used

template <typename T>
dir_mask_t Field<T>::start_gather(Direction d, Parity p) const {
    // Update local elements in the halo (necessary for vectorized version)
    // We use here simpler tracking than in MPI, may lead to slight extra work
    if (!is_gathered(d, p)) {
        fs->set_local_boundary_elements(d, p);
        mark_gathered(d, p);
    }
    return 0;
}

template <typename T>
void Field<T>::wait_gather(Direction d, Parity p) const {}

template <typename T>
void Field<T>::drop_comms(Direction d, Parity p) const {}

#endif // MPI

/// And a convenience combi function
template <typename T>
void Field<T>::gather(Direction d, Parity p) const {
    start_gather(d, p);
    wait_gather(d, p);
}

#if defined(USE_MPI)

/// Gather a list of elements to a single node
/// coord_list must be same on all nodes, buffer is needed only on "root"
template <typename T>
void Field<T>::field_struct::gather_elements(
    T *RESTRICT buffer, const std::vector<CoordinateVector> &coord_list, int root) const {

    std::vector<unsigned> index_list;
    std::vector<int> sites_on_rank(lattice->n_nodes());
    std::vector<int> reshuffle_list(coord_list.size());

    std::fill(sites_on_rank.begin(), sites_on_rank.end(), 0);

    int nranks = 0;

    int i = 0;
    for (const CoordinateVector &c : coord_list) {
        int rank = lattice->node_rank(c);
        if (hila::myrank() == rank) {
            index_list.push_back(lattice->site_index(c));
        }

        if (sites_on_rank[rank] == 0 && rank != root)
            nranks++;
        sites_on_rank[rank]++;
        reshuffle_list[i++] = rank;
    }

    std::vector<T> send_buffer(index_list.size());
    payload.gather_elements((T *)send_buffer.data(), index_list.data(),
                            send_buffer.size(), lattice);
    if (hila::myrank() != root && sites_on_rank[hila::myrank()] > 0) {
        MPI_Send((char *)send_buffer.data(), sites_on_rank[hila::myrank()] * sizeof(T),
                 MPI_BYTE, root, hila::myrank(), lattice->mpi_comm_lat);
    }
    if (hila::myrank() == root) {

        // allocate buffer for receiving data
        T *b;
        std::vector<T> pb(coord_list.size() - sites_on_rank[root]);
        b = pb.data();
        // vector for node ptrs -- point to stuff from nodes
        std::vector<T *> nptr(lattice->n_nodes());

        std::vector<MPI_Request> mpi_req(nranks);
        int nreqs = 0;
        for (int n = 0; n < sites_on_rank.size(); n++) {
            if (sites_on_rank[n] > 0) {
                if (n != root) {
                    MPI_Status status;
                    MPI_Irecv(b, sites_on_rank[n] * sizeof(T), MPI_BYTE, n, n,
                              lattice->mpi_comm_lat, &mpi_req[nreqs++]);

                    nptr[n] = b;
                    b += sites_on_rank[n];

                } else {

                    nptr[n] = send_buffer.data();
                }
            }
        }

        if (nreqs > 0) {
            std::vector<MPI_Status> stat_arr(nreqs);
            MPI_Waitall(nreqs, mpi_req.data(), stat_arr.data());
        }

        // copy the data from bp to buffer, reordering
        for (int i = 0; i < coord_list.size(); i++) {
            buffer[i] = *nptr[reshuffle_list[i]];
            nptr[reshuffle_list[i]]++;
        }
    }
}

/// Send elements from a single node to a list of coordinates
/// coord_list must be the same on all nodes, but buffer is needed only on "root"!

template <typename T>
void Field<T>::field_struct::scatter_elements(
    T *RESTRICT buffer, const std::vector<CoordinateVector> &coord_list, int root) {

    std::vector<unsigned> index_list;
    std::vector<int> sites_on_rank(lattice->n_nodes());
    std::vector<int> reshuffle_list(coord_list.size());
    std::fill(sites_on_rank.begin(), sites_on_rank.end(), 0);

    int nranks = 0;
    int i = 0;
    for (CoordinateVector c : coord_list) {
        int rank = lattice->node_rank(c);
        if (hila::myrank() == rank) {
            index_list.push_back(lattice->site_index(c));
        }

        if (sites_on_rank[rank] == 0 && rank != root)
            nranks++;
        sites_on_rank[rank]++;
        reshuffle_list[i++] = rank;
    }

    // payload.gather_elements((T *)recv_buffer.data(), index_list.data(),
    //                         recv_buffer.size(), lattice);

    if (hila::myrank() != root && sites_on_rank[hila::myrank()] > 0) {
        std::vector<T> recv_buffer(index_list.size());
        MPI_Status status;

        MPI_Recv((char *)recv_buffer.data(), sites_on_rank[hila::myrank()] * sizeof(T),
                 MPI_BYTE, root, hila::myrank(), lattice->mpi_comm_lat, &status);

        payload.place_elements((T *)recv_buffer.data(), index_list.data(),
                               recv_buffer.size(), lattice);
    }
    if (hila::myrank() == root) {
        // reordering buffers
        std::vector<T> pb(coord_list.size());
        // vector for node counters -- point to stuff from nodes
        std::vector<unsigned> nloc(lattice->n_nodes());
        std::vector<unsigned> ncount(lattice->n_nodes());
        nloc[0] = ncount[0] = 0;

        for (int n = 1; n < lattice->n_nodes(); n++) {
            nloc[n] = nloc[n - 1] + sites_on_rank[n - 1];
            ncount[n] = 0;
        }
        for (int i = 0; i < coord_list.size(); i++) {
            int node = reshuffle_list[i];
            pb[nloc[node] + ncount[node]] = buffer[i];
            ncount[node]++;
        }

        std::vector<MPI_Request> mpi_req(nranks);
        int nreqs = 0;
        for (int n = 0; n < sites_on_rank.size(); n++) {
            if (sites_on_rank[n] > 0) {
                if (n != root) {
                    MPI_Isend(pb.data() + nloc[n], sites_on_rank[n] * sizeof(T), MPI_BYTE,
                              n, n, lattice->mpi_comm_lat, &mpi_req[nreqs++]);
                }
            }
        }

        payload.place_elements(pb.data() + nloc[root], index_list.data(),
                               index_list.size(), lattice);

        if (nreqs > 0) {
            std::vector<MPI_Status> stat_arr(nreqs);
            MPI_Waitall(nreqs, mpi_req.data(), stat_arr.data());
        }
    }
}

#else // Now not USE_MPI

/// Gather a list of elements to a single node
template <typename T>
void Field<T>::field_struct::gather_elements(
    T *buffer, const std::vector<CoordinateVector> &coord_list, int root) const {
    std::vector<unsigned> index_list;
    for (CoordinateVector c : coord_list) {
        index_list.push_back(lattice->site_index(c));
    }

    payload.gather_elements(buffer, index_list.data(), index_list.size(), lattice);
}

/// Send elements from a single node to a list of coordinates
template <typename T>
void Field<T>::field_struct::scatter_elements(
    T *buffer, const std::vector<CoordinateVector> &coord_list, int root) {
    std::vector<unsigned> index_list;
    for (CoordinateVector c : coord_list) {
        index_list.push_back(lattice->site_index(c));
    }

    payload.place_elements(buffer, index_list.data(), index_list.size(), lattice);
}

#endif

/// Functions for manipulating individual elements in an array

/// Set an element. Assuming that each node calls this with the same value, it is
/// sufficient to set the elements locally
template <typename T>
void Field<T>::set_elements(T *elements,
                            const std::vector<CoordinateVector> &coord_list) {
    std::vector<unsigned> my_indexes;
    std::vector<unsigned> my_elements;
    for (int i = 0; i < coord_list.size(); i++) {
        CoordinateVector c = coord_list[i];
        if (lattice->is_on_mynode(c)) {
            my_indexes.push_back(lattice->site_index(c));
            my_elements.push_back(elements[i]);
        }
    }
    fs->payload.place_elements(my_elements.data(), my_indexes.data(), my_indexes.size(),
                               lattice);
    mark_changed(ALL);
}

// Set a single element. Assuming that each node calls this with the same value, it
// is
/// sufficient to set the element locally
template <typename T>
void Field<T>::set_element(const T &element, const CoordinateVector &coord) {
    if (lattice->is_on_mynode(coord)) {
        set_value_at(element, lattice->site_index(coord));
    }
    mark_changed(ALL);
}

/// Get an element and return it on all nodes
#if defined(USE_MPI)
/// This is not local, the element needs to be communicated to all nodes
template <typename T>
T Field<T>::get_element(const CoordinateVector &coord) const {
    T element;

    int owner = lattice->node_rank(coord);

    if (hila::myrank() == owner) {
        element = get_value_at(lattice->site_index(coord));
    }

    MPI_Bcast(&element, sizeof(T), MPI_BYTE, owner, lattice->mpi_comm_lat);
    return element;
}

/// Get a list of elements and store them into an array on all nodes
template <typename T>
void Field<T>::get_elements(T *elements,
                            const std::vector<CoordinateVector> &coord_list) const {
    struct node_site_list_struct {
        std::vector<int> indexes;
        std::vector<CoordinateVector> coords;
    };

    std::vector<node_site_list_struct> nodelist(lattice->n_nodes());
    // Reorganize the list according to nodes
    for (int i = 0; i < coord_list.size(); i++) {
        CoordinateVector c = coord_list[i];
        int node = lattice->node_rank(c);
        nodelist[node].indexes.push_back(i);
        nodelist[node].coords.push_back(c);
    }

    // Fetch on each node found and communicate
    for (int n = 0; n < nodelist.size(); n++) {
        node_site_list_struct node = nodelist[n];
        if (node.indexes.size() > 0) {
            T *element_buffer = (T *)memalloc(sizeof(T) * node.indexes.size());
            fs->payload.gather_elements(element_buffer, node.coords);

            MPI_Bcast(&element_buffer, sizeof(T), MPI_BYTE, n, lattice->mpi_comm_lat);

            // place in the array in original order
            for (int i = 0; i < node.indexes.size(); i++) {
                elements[i] = element_buffer[node.indexes[i]];
            }

            std::free(element_buffer);
        }
    }
}

#else
/// Without MPI, we just need to call get
template <typename T>
T Field<T>::get_element(const CoordinateVector &coord) const {
    return get_value_at(lattice->site_index(coord));
}

/// Without MPI, we just need to call get
template <typename T>
void Field<T>::get_elements(T *elements,
                            const std::vector<CoordinateVector> &coord_list) const {
    for (int i = 0; i < coord_list.size(); i++) {
        elements[i] = (*this)[coord_list[i]];
    }
}
#endif


#ifdef HILAPP

////////////////////////////////////////////////////////////////////////////////
// A couple of placeholder functions, not included in produced code.
// These are here in order for hilapp to generate explicitly
// some Direction and CoordinateVector operations, which may not exist in
// original code as such.  It is easiest to let the general hilapp
// code generation to do it using this hack, instead of hard-coding these to hilapp.
//
// These are needed because hilapp changes X+d-d -> +d-d, which may involve an
// operator not met before

inline void dummy_X_f() {
    Direction d1 = e_x;
    CoordinateVector v1(0);
    onsites(ALL) {
        Direction d;
        d = +d1;
        d = -d1; // unaryops
        CoordinateVector vec;
        vec = +v1;
        vec = -v1;

        // Direction + vector combos
        vec = d + d1;
        vec = d - d1;
        vec = v1 + d1;
        vec = v1 - d1;
        vec = d1 + v1;
        vec = d1 - v1;
        vec = vec + v1;
        vec = vec - v1;

        // and Direction index func
        vec[e_x] = vec[0] + vec[e_y] + vec.e(e_y);
    }
}

/// Dummy function including Field<T> functions and methods which
/// need to be explicitly seen by hilapp during 1st pass in order to generater
/// necessary functions.  Add here ops as needed

template <typename T>
inline void ensure_field_operators_exist(Field<T> &f) {

    onsites(ALL) {
        f[X] = 0;     // set to zero
        f[X] = -f[X]; // unary -  -- needed for antiperiodic b.c.
    }
    // same for non-vectorized loop
    onsites(ALL) {
        if (X.coordinate(e_x) < X.coordinate(e_y)) {
            f[X] = 0;
            f[X] = -f[X];
        }
    }

    // make shift also explicit
    CoordinateVector v = 0;
    f = f.shift(v, ALL);
}

#endif

#endif // FIELD_H<|MERGE_RESOLUTION|>--- conflicted
+++ resolved
@@ -877,7 +877,6 @@
 // operators +-*/
 // these operators rely on SFINAE, OK if field_hila::type_plus<A,B> exists i.e. A+B is
 // OK
-<<<<<<< HEAD
 // There are several versions of the operators, depending if one of the arguments is
 // Field or scalar, and if the return type is the same as the Field argument.  This can
 // enable the compiler to avoid extra copies of the args
@@ -888,10 +887,6 @@
           std::enable_if_t<!std::is_same<hila::type_plus<A, B>, A>::value &&
                                !std::is_same<hila::type_plus<A, B>, B>::value,
                            int> = 0>
-=======
-/// operator +
-template <typename A, typename B>
->>>>>>> 20600c54
 auto operator+(const Field<A> &lhs, const Field<B> &rhs) -> Field<hila::type_plus<A, B>> {
     Field<hila::type_plus<A, B>> tmp;
     tmp[ALL] = lhs[X] + rhs[X];
