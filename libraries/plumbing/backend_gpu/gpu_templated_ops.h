--- conflicted
+++ resolved
@@ -409,15 +409,9 @@
 
     bool is_pow2 = !(n_copies & (n_copies - 1));
 
-<<<<<<< HEAD
-    int blocks = (reduction_size + N_threads - 1) / N_threads;
- 
-    sum_blocked_vectorreduction_kernel<<<blocks, N_threads>>>(data, reduction_size, threads);
-=======
     if (reduction_size < GPU_VECTOR_REDUCTION_SIZE_THRESHOLD && is_pow2) {
 
         int nthreads = reduction_size * n_copies / 2;
->>>>>>> 9597c8f6
 
         // while (nthreads >= reduction_size && nthreads > 2 * THREAD_BLOCK_SIZE_FINAL) {
         while (nthreads >= reduction_size) {
