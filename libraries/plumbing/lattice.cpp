--- conflicted
+++ resolved
@@ -98,20 +98,11 @@
 ///////////////////////////////////////////////////////////////////////
 
 int lattice_struct::node_rank(const CoordinateVector &loc) const {
-<<<<<<< HEAD
 
     int i = (loc[NDIM - 1] * nodes.n_divisions[NDIM - 1]) / l_size[NDIM - 1];
 
     for (int dir = NDIM - 2; dir >= 0; dir--) {
         i = i * nodes.n_divisions[dir] + ((loc[dir] * nodes.n_divisions[dir]) / l_size[dir]);
-=======
-    int64_t i;
-    int dir;
-
-    i = ((int64_t)loc[NDIM - 1] * (int64_t)nodes.n_divisions[NDIM - 1]) / l_size[NDIM - 1];
-    for (dir = NDIM - 2; dir >= 0; dir--) {
-        i = i * (int64_t)nodes.n_divisions[dir] + (((int64_t)loc[dir] * (int64_t)nodes.n_divisions[dir]) / l_size[dir]);
->>>>>>> 8fc2cda6
     }
 
     /* do we want to remap this?  YES PLEASE */
@@ -617,7 +608,6 @@
 void lattice_struct::initialize_wait_arrays() {
 
 #if !(defined(CUDA) || defined(HIP))
-    int i, dir;
 
     /* Allocate here the mask array needed for forallsites_wait
      * This will contain a bit at location dir if the neighbour
