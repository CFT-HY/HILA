--- conflicted
+++ resolved
@@ -792,27 +792,7 @@
 
 namespace hila {
 /**
-<<<<<<< HEAD
- * @brief Invert diagonal + const. matrix using Sherman-Morrison formula
- *
- *
- * Sherman-Morrison formula (generalized to complex) is
- *     (A + u v^*)^-1 = A^-1 - A^-1 u v^* A^-1/(1 + v^* A^-1 u)
- * where A invertible matrix and u,v vectors.
- *
- * Specialize this here for the case where A is diagonal and
- * u = v = sqrt(c) [1 1 1 ..]^T
- * i.e. invert M = (A + C), where C is constant matrix.  Let now B = A^-1, result is
- *    M^{-1}_ij = B_i delta_ij - c B_i B_j / (1 + c Tr B)
- * or
- *    M^{-1} = B - c Bv Bv^T / (1 + c Tr B)
- * where
- *    Bv = B [1 1 1 ..]^T,  i.e. Bv_i = B_ii.
- *
- * Inverse exists if (1 + c Tr B) != 0.
-=======
  * @brief Inversed diagnal + const. matrix using Sherman-Morrison formula
->>>>>>> f9994b22
  */
 namespace linalg {
 
