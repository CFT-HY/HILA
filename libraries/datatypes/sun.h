--- conflicted
+++ resolved
@@ -61,7 +61,6 @@
 /// specific to SU(N) matrices. Allows matching SU(N) vectors and 
 /// SU(N) vectors in multiplication.
 ///
-
 template<int n, typename radix=double>
 class SU : public SquareMatrix<n,cmplx<radix>>{
     public:
@@ -70,31 +69,6 @@
 
     SU() = default;
 
-<<<<<<< HEAD
-    /// Construct for a constant by setting the diagonal elements 
-    template <typename scalart, std::enable_if_t<is_arithmetic<scalart>::value, int> = 0 >  
-    #pragma hila loop_function
-    SU(const scalart rhs) {
-      for (int i=0; i<n; i++) for (int j=0; j<n; j++) {
-        if (i == j) this->c[i][j] = (rhs);
-        else this->c[i][j] = (0);
-      }
-    }
-
-    /// Trivial constructor from a squarematrix
-    template <typename scalart, std::enable_if_t<is_arithmetic<scalart>::value, int> = 0 >  
-    SU(squarematrix<n,cmplx<scalart>> m) {
-      for (int j=0; j<n; j++) for (int i=0; i<n; i++){
-        this->c[i][j] = m.c[i][j];
-      }
-    }
-
-    /// Trivial cast to square matrix
-    operator squarematrix<n,cmplx<radix>>(){
-      squarematrix<n,cmplx<radix>> r;
-      for (int j=0; j<n; j++) for (int i=0; i<n; i++){
-        r.c[i][j] = this->c[i][j];
-=======
     template <typename scalart, std::enable_if_t<is_cmplx_or_arithmetic<scalart>::value, int> = 0 >  
     #pragma hila loop_function
     SU(const scalart rhs) {
@@ -108,7 +82,6 @@
     SU(const SquareMatrix<n,cmplx<S>> & m) {
       for (int i=0; i<n*n; i++){
         this->r[i] = m.r[i];
->>>>>>> d400b8d1
       }
     }
 
