#ifndef HILA_ARRAY_H_
#define HILA_ARRAY_H_

/**
 * @file array.h
 * @brief Definition of Array class
 * @details This file contains the definitions of Array class and utility functions related to it.
 */

#include "datatypes/matrix.h"

/**
 * @brief \f$ n\times m \f$ Array type
 * @details Acts as array class which stores data in a simple C style array.
 *
 * Main functionality which the Array class offers is to supplement the fall backs of storing
 * information in a Matrix data structure.
 *
 * For example assigning a value to each element with the Matrix class is not directly possible
 * using the assignment operator=. This is because assignment with matrices is defined as
 * \f$ M = a = a*I \f$ where M is a general matrix, a is a scalar and I an identity matrix. The
 * result would only assign a to the diagonal elements.
 *
 * Unlike the Matrix object, the Array object assigns element wise. This allows filling the Array
 * with the assignment operator. Additionally element wise operations are useable as long as they
 * are defined for the Array type. For example the operation:
 *
 * \code
 * Array<n,m,double> m.random();
 * sin(m);
 * \endcode
 *
 * is defined, since the \f$sin\f$ function is defined for doubles.
 *
 * The above operation would not work for matrices, but with casting operations. Matrix::asArray and
 * Array::asMatrix one can take full advantage of element wise operations.
 *
 * @tparam n Number of rows
 * @tparam m Number of columns
 * @tparam T Array element type
 */
template <const int n, const int m, typename T>
class Array {
  public:
    static_assert(hila::is_complex_or_arithmetic<T>::value || hila::is_extended<T>::value,
                  "Array requires Complex or arithmetic type");

    // Store Array contents in one dimensional C style array
    T c[n * m];

    // std incantation for field types
    using base_type = hila::arithmetic_type<T>;
    using argument_type = T;

    static constexpr bool is_array() {
        return true;
    }

    /**
     * @brief Default constructor
     * @details The following ways of constructing a matrix are:
     *
     * Allocates undefined \f$ n\times m\f$ Array.
     *
     * \code{.cpp}
     * Array<n,m,MyType> A;
     * \endcode
     *
     */
    Array() = default;
    ~Array() = default;
    /**
     * @brief Copy constructor
     * @details
     * Construction from previously defined Array.
     *
     * \code{.cpp}
     * Array<n,m,MyOtherType> A_0;
     * //
     * // A_0 is filled with content
     * //
     * Array<n,m,MyType> A = A_0;
     * \endcode
     *
     * @param v Array to assign
     */
    Array(const Array<n, m, T> &v) = default;

    /**
     * @brief Scalar constructor
     * @details
     *
     * Construct with given scalar which is assigned to all elements in array
     *
     * \code{.cpp}
     * MyType x = hila::random();
     * Array<n,m,MyType> A = x;
     * \endcode
     *
     * @tparam S Type for scalar
     * @param rhs Scalar to assign
     */
    template <typename S, std::enable_if_t<hila::is_assignable<T &, S>::value, int> = 0>
    explicit inline Array(const S rhs) {
        for (int i = 0; i < n * m; i++) {
            this->c[i] = rhs;
        }
    }

<<<<<<< HEAD
    /**
     * @brief Zero constructor
     * @details Constructing from 0 sets the whole Array to zero
     * @internal
     * @param z 0
     */
#pragma hila loop_function
=======
    // and make non-explicit constructor from 0
>>>>>>> f9994b22
    inline Array(const std::nullptr_t &z) {
        for (int i = 0; i < n * m; i++)
            c[i] = 0;
    }

    // Construct array automatically from right-size initializer list
    // This does not seem to be dangerous, so keep non-explicit

    /**
     * @brief Initializer list constructor
     *
     * Construction from c++ initializer list.
     *
     * \code{.cpp}
     * Array<2,2,int> A = {1, 0
     *                     0, 1};
     * \endcode
     * @tparam S Element type of initializer list
     * @param rhs Initializer list to assign
     */
    template <typename S, std::enable_if_t<hila::is_assignable<T &, S>::value, int> = 0>
    inline Array(std::initializer_list<S> rhs) {
        assert(rhs.size() == n * m && "Array initializer list size must match variable size");
        int i = 0;
        for (auto it = rhs.begin(); it != rhs.end(); it++, i++) {
            c[i] = *it;
        }
    }

    /**
     * @brief Returns number of rows
     *
     * @return constexpr int
     */
    constexpr int rows() const {
        return n;
    }
    /**
     * @brief Returns number of columns
     *
     * @return constexpr int
     */
    constexpr int columns() const {
        return m;
    }

    /**
     * @brief Returns size of #Vector Array or square Array
     *
     * @tparam q Number of rows n
     * @tparam p Number of columns m
     * @return constexpr int
     */
    template <int q = n, int p = m, std::enable_if_t<q == 1, int> = 0>
    constexpr int size() const {
        return p;
    }

    template <int q = n, int p = m, std::enable_if_t<p == 1, int> = 0>
    constexpr int size() const {
        return q;
    }

    template <int q = n, int p = m, std::enable_if_t<q == p, int> = 0>
    constexpr int size() const {
        return q;
    }

    /**
     * @brief Standard array indexing operation for 2D Array
     *
     * @details Accessing singular elements is insufficient, but matrix elements are often quite
     * small.
     *
     * Example for 2D Array:
     * \code
     * Array<n,m,MyType> A;
     * MyType a = A.e(i,j); // i <= n, j <= m
     * \endcode
     *
     * @param i row index
     * @param j column index
     * @return T matrix element type
     */
    inline T e(const int i, const int j) const {
        return c[i * m + j];
    }

    /// @brief Const overload
    /// @internal
    inline T &e(const int i, const int j) const_function {
        return c[i * m + j];
    }

    /// @brief Const overload
    /// @internal
    template <int q = n, int p = m, std::enable_if_t<(q == 1 || p == 1), int> = 0>
    inline T e(const int i) const {
        return c[i];
    }

    /**
     * @brief Standard array indexing operation for 1D Array
     * @details Example for Vector Array:
     * \code {.cpp}
     * Array1d<n,MyType> A;
     * MyType a = A.e(i); // i <= n
     * \endcode
     * @param i Vector index type
     * @return T matrix element type
     */
    template <int q = n, int p = m, std::enable_if_t<(q == 1 || p == 1), int> = 0>
    inline T &e(const int i) const_function {
        return c[i];
    }

    /**
     * @brief Cast Array to Matrix
     *
     * @return Matrix<n, m, T>&
     */
    Matrix<n, m, T> &asMatrix() const_function {
        return *reinterpret_cast<Matrix<n, m, T> *>(this);
    }

//#pragma hila loop_function
    const Matrix<n, m, T> &asMatrix() const {
        return *reinterpret_cast<const Matrix<n, m, T> *>(this);
    }

    /**
     * @brief Cast Array1D to Vector
     * @details asMatrix will perform the same operation.
     *
     * @return Vector<n, T>&
     */
    Vector<n, T> &asVector() const_function {
        static_assert(1 == m, "asVector() only for column arrays");
        return *reinterpret_cast<Vector<n, T> *>(this);
    }

//#pragma hila loop_function
    const Vector<n, T> &asVector() const {
        static_assert(1 == m, "asVector() only for column arrays");
        return *reinterpret_cast<const Vector<n, T> *>(this);
    }

    DiagonalMatrix<n, T> &asDiagonalMatrix() const_function {
        static_assert(1 == m, "asDiagonalMatrix() only for column arrays");
        return *reinterpret_cast<DiagonalMatrix<n, T> *>(this);
    }

//#pragma hila loop_function
    const DiagonalMatrix<n, T> &asDiagonalMatrix() const {
        static_assert(1 == m, "asDiagonalMatrix() only for column arrays");
        return *reinterpret_cast<const DiagonalMatrix<n, T> *>(this);
    }


    // casting from one Array (number) type to another
    // TODO: CHECK AVX CONVERSIONS
    template <typename S, std::enable_if_t<hila::is_assignable<S &, T>::value, int> = 0>
    operator Array<n, m, S>() {
        Array<n, m, S> res;
        for (int i = 0; i < n * m; i++) {
            res.c[i] = c[i];
        }
        return res;
    }

    /**
     * @brief Unary - operator
     * @details Returns Array with the signs of all the elements in the Arrat flipped.
     *
     * @return Array<n,m,T>
     */
    inline Array<n, m, T> operator-() const {
        Array<n, m, T> res;
        for (int i = 0; i < n * m; i++) {
            res.c[i] = -c[i];
        }
        return res;
    }

    /**
     * @brief Unary + operator
     * @details Equivalent to identity operator meaning that Arrat stays as is.
     *
     * @return const Array<n, m, T>
     */
    inline Array<n, m, T> operator+() const {
        return *this;
    }

    /**
     * @brief Scalar assignment operator
     * @details The following ways to assign an Array are:
     *
<<<<<<< HEAD
=======
     *
     * __Assignment from Array__:
     *
     * \code {.cpp}
     * Array<n,m,MyType> A_0;
     * .
     * . A_0 has values assigned to it
     * .
     * Array<n,m,MyType> A; \\ undefined matrix
     * A = A_0; \\ Assignment from A_0
     * \endcode
     *
>>>>>>> f9994b22
     * __Assignment from scalar__:
     *
     * Assignment from scalar assigns the scalar uniformly to the array
     *
     * \code {.cpp}
     * MyType a = hila::random;
     * Array<n,m,MyType> A;
     * A = a;
     * \endcode
     *
     */

    template <typename S, std::enable_if_t<hila::is_assignable<T &, S>::value, int> = 0>
    inline Array<n, m, T> &operator=(const S rhs) out_only & {
        for (int i = 0; i < n * m; i++) {
            c[i] = rhs;
        }
        return *this;
    }

    template <typename S, std::enable_if_t<hila::is_assignable<T &, S>::value, int> = 0>
    inline Array<n, m, T> &operator=(const Array<n, m, S> &rhs) out_only & {
        for (int i = 0; i < n; i++)
            for (int j = 0; j < m; j++) {
                e(i, j) = rhs.e(i, j);
            }
        return *this;
    }


    /**
     * @brief Compare equality of Arrays
     *
     * Two Arrays are equal iff Arrays are of same dimension and all elements compare to equal
     * Note: Complex == scalar if arithmetic value is equal
     *
     * @tparam S
     * @param rhs
     * @return true if equal
     */

    template <typename S, int n1, int m1>
    bool operator==(const Array<n1, m1, S> &rhs) const {
        if constexpr (n != n1 || m != m1)
            return false;

        for (int i = 0; i < n; i++)
            for (int j = 0; j < m; j++) {
                if (e(i, j) != rhs.e(i, j))
                    return false;
            }
        return true;
    }

    /**
     * @brief Compare non-equality of two Arrays
     *
     * Negation of operator==()
     *
     * @tparam S
     * @tparam n1
     * @tparam m1
     * @param rhs
     * @return true
     * @return false
     */

    template <typename S, int n1, int m1>
    bool operator!=(const Array<n1, m1, S> &rhs) const {
        return !(*this == rhs);
    }

    /**
     * @brief Add assign operator with Array or scalar
     * @details Add assign operator can be used in the following ways
     *
     * __Add assign Array__:
     *
     * Requires that Arrays have same dimensions
     *
     * \code {.cpp}
     * Array<n,m,MyType> A,B;
     * A = 1;
     * B = 1;
     * A += B; \\ A is uniformly 2
     * \endcode
     *
     * __Add assign scalar__:
     *
     * Adds scalar \f$ a \f$ to Array uniformly
     *
     * \code {.cpp}
     * Array<n,m,MyType> A = 1;
     * A += 1 ; \\ A is uniformly 2
     * \endcode
     *
     * @tparam S Element type of rhs
     * @param rhs Array to add
     * @return Array<n, m, T>
     */

    template <typename S, std::enable_if_t<std::is_convertible<S, T>::value, int> = 0>
    Array<n, m, T> &operator+=(const Array<n, m, S> &rhs) & {
        for (int i = 0; i < n; i++)
            for (int j = 0; j < m; j++) {
                e(i, j) += rhs.e(i, j);
            }
        return *this;
    }

    /**
     * @brief Subtract assign operator with Array or scalar
     * @details Subtract assign operator can be used in the following ways
     *
     * __Subtract assign Array__:
     *
     * \code {.cpp}
     * Array<n,m,MyType> A,B;
     * A = 3;
     * B = 1;
     * A -= B; \\ A is uniformly 2
     * \endcode
     *
     * __Subtract assign scalar__:
     *
     * Subtract scalar uniformly from square matrix
     *
     * \code {.cpp}
     * A<n,m,MyType> A = 3;
     * A -= 1 ; \\ A is uniformly 2
     * \endcode
     * @tparam S
     * @param rhs
     * @return Array<n, m, T>&
     */
    template <typename S, std::enable_if_t<std::is_convertible<S, T>::value, int> = 0>
    Array<n, m, T> &operator-=(const Array<n, m, S> &rhs) & {
        for (int i = 0; i < n; i++)
            for (int j = 0; j < m; j++) {
                e(i, j) -= rhs.e(i, j);
            }
        return *this;
    }

    // add assign type T and convertible
    template <typename S,
              std::enable_if_t<std::is_convertible<hila::type_plus<T, S>, T>::value, int> = 0>
    Array<n, m, T> &operator+=(const S rhs) & {
        for (int i = 0; i < n * m; i++) {
            c[i] += rhs;
        }
        return *this;
    }

    // subtract assign type T and convertible
    template <typename S,
              std::enable_if_t<std::is_convertible<hila::type_minus<T, S>, T>::value, int> = 0>
    Array<n, m, T> &operator-=(const S rhs) & {
        for (int i = 0; i < n * m; i++) {
            c[i] -= rhs;
        }
        return *this;
    }

    /**
     * @brief Multiply assign scalar or array
     * @details Multiplication works element wise
     *
     * Multiply assign operator can be used in the following ways
     *
     * __Multiply assign Array__:
     *
     * \code {.cpp}
     * Array<n,m,MyType> A,B;
     * A = 2;
     * B = 2;
     * A *= B; \\ A is uniformly 4
     * \endcode
     *
     * __Multiply assign scalar__:
     *
     * \code {.cpp}
     * Array<n,m,MyType> A = 1;

     * A *= 2 ; \\ A is uniformly 2
     * \endcode
     * @tparam S
     * @param rhs
     * @return Array<n, m, T>&
     */
    template <typename S,
              std::enable_if_t<std::is_convertible<hila::type_mul<T, S>, T>::value, int> = 0>
    Array<n, m, T> &operator*=(const Array<n, m, S> &rhs) & {
        for (int i = 0; i < n; i++)
            for (int j = 0; j < m; j++) {
                e(i, j) *= rhs.e(i, j);
            }
        return *this;
    }

    /// multiply assign with scalar
    template <typename S,
              std::enable_if_t<std::is_convertible<hila::type_mul<T, S>, T>::value, int> = 0>
    Array<n, m, T> &operator*=(const S rhs) & {
        for (int i = 0; i < n * m; i++) {
            c[i] *= rhs;
        }
        return *this;
    }

    /**
     * @brief Division assign with array or scalar
     * @details Division works element wise
     *
     * Division assign operator can be used in the following ways
     *
     * __Division assign Array__:
     *
     * \code {.cpp}
     * Array<n,m,MyType> A,B;
     * A = 2;
     * B = 2;
     * A /= B; \\ A is uniformly 1
     * \endcode
     *
     * __Division assign scalar__:
     *
     * \code {.cpp}
     * Array<n,m,MyType> A = 2;

     * A /= 2 ; \\ A is uniformly 1
     * \endcode
     * @tparam S
     * @param rhs
     * @return Array<n, m, T>&
     */
    template <typename S,
              std::enable_if_t<std::is_convertible<hila::type_div<T, S>, T>::value, int> = 0>
    Array<n, m, T> &operator/=(const Array<n, m, S> &rhs) & {
        for (int i = 0; i < n; i++)
            for (int j = 0; j < m; j++) {
                e(i, j) /= rhs.e(i, j);
            }
        return *this;
    }

    // divide assign with scalar
    template <typename S,
              std::enable_if_t<std::is_convertible<hila::type_div<T, S>, T>::value, int> = 0>
    Array<n, m, T> &operator/=(const S rhs) & {
        for (int i = 0; i < n * m; i++) {
            c[i] /= rhs;
        }
        return *this;
    }

    /**
     * @brief Returns element wise Complex conjugate of Array
     *
     * @return Array<n, m, T>
     */
    inline Array<n, m, T> conj() const {
        Array<n, m, T> res;
        for (int i = 0; i < n * m; i++) {
            res.c[i] = ::conj(c[i]);
        }
        return res;
    }
    /**
     * @brief Returns real part of Array
     *
     * @return Array<n, m, T>
     */
    inline Array<n, m, hila::arithmetic_type<T>> real() const {
        Array<n, m, hila::arithmetic_type<T>> res;
        for (int i = 0; i < m * n; i++) {
            res.c[i] = ::real(c[i]);
        }
        return res;
    }

    /// return imaginary part
    inline Array<n, m, hila::arithmetic_type<T>> imag() const {
        Array<n, m, hila::arithmetic_type<T>> res;
        for (int i = 0; i < m * n; i++) {
            res.c[i] = ::imag(c[i]);
        }
        return res;
    }

    /// calculate square norm - sum of squared elements
    hila::arithmetic_type<T> squarenorm() const {
        hila::arithmetic_type<T> result = 0;
        for (int i = 0; i < n * m; i++) {
            result += ::squarenorm(c[i]);
        }
        return result;
    }

    /**
     * @brief Fill Array with random elements
     *
     * @return Array<n, m, T>&
     */
    Array<n, m, T> &random() out_only {
        for (int i = 0; i < n * m; i++) {
            hila::random(c[i]);
        }
        return *this;
    }

    /**
     * @brief Fill Array with Gaussian random elements
     *
     * @param width
     * @return Array<n, m, T>&
     */
    Array<n, m, T> &gaussian_random(double width = 1.0) out_only {
        for (int i = 0; i < n * m; i++) {
            hila::gaussian_random(c[i], width);
        }
        return *this;
    }

    /// Convert to string for printing
    std::string str(int prec = 8, char separator = ' ') const {
        return this->asMatrix().str(prec, separator);
    }

    /// implement sort as casting to array
#pragma hila novector
    template <int N>
    Array<n, m, T> sort(Vector<N, int> &permutation,
                        hila::sort order = hila::sort::ascending) const {
        return this->asMatrix().sort(permutation, order).asArray();
    }

#pragma hila novector
    Array<n, m, T> sort(hila::sort order = hila::sort::ascending) const {
        return this->asMatrix().sort(order).asArray();
    }
};

/**
 * @brief Return conjugate Array
 * @details Wrapper around Array::conj
 *
 * @tparam n Number of rows
 * @tparam m Number of columns
 * @tparam T Array element type
 * @param arg Array to be conjugated
 * @return Array<n, m, T>
 */
template <const int n, const int m, typename T>
inline Array<n, m, T> conj(const Array<n, m, T> &arg) {
    return arg.conj();
}
/**
 * @brief Return real part of Array
 * @details Wrapper around Array::real
 *
 * @tparam n Number of rows
 * @tparam m Number of columns
 * @tparam T Array element type
 * @param arg Array to return real part of
 * @return Array<n, m, T>
 */
template <const int n, const int m, typename T>
inline Array<n, m, hila::arithmetic_type<T>> real(const Array<n, m, T> &arg) {
    return arg.real();
}
/**
 * @brief Return imaginary part of Array
 * @details Wrapper around Array::imag
 *
 * @tparam n Number of rows
 * @tparam m Number of columns
 * @tparam T Array element type
 * @param arg Array to return real part of
 * @return Array<n, m, T>
 */
template <const int n, const int m, typename T>
inline Array<n, m, hila::arithmetic_type<T>> imag(const Array<n, m, T> &arg) {
    return arg.imag();
}

/**
 * @brief Addition operator
 * @details Defined for the following operations
 *
 * __Array + Array:__
 *
 * __NOTE__: Arrays must share same dimensionality
 *
 * \code {.cpp}
 * Array<n,m,MyType> A, B, C;
 * A = 1;
 * B = 1;
 * C = A + B; // C is uniformly 2
 * \endcode
 *
 *
 * __Scalar + Array / Array + Scalar:__
 *
 * __NOTE__: Exact definition exist in overloaded functions that can be viewed in source code.
 * *
 * \code {.cpp}
 * Array<n,m,MyType> A,B;
 * A = 1;
 * B = A + 1; // B is uniformly 2
 * \endcode
 * @memberof Array
 * @tparam n Number of rows
 * @tparam m Number of columns
 * @tparam T Array element type
 * @param a
 * @param b
 * @return Array<n, m, T>
 */
template <int n, int m, typename A, typename B>
inline auto operator+(const Array<n, m, A> &a, const Array<n, m, B> &b) {
    Array<n, m, hila::type_plus<A, B>> res;
    for (int i = 0; i < n * m; i++)
        res.c[i] = a.c[i] * b.c[i];
    return res;
}

/**
 * @brief Subtraction operator
 * @details Defined for the following operations
 *
 * __Array - Array:__
 *
 * __NOTE__: Arrays must share same dimensionality
 *
 * \code {.cpp}
 * Array<n,m,MyType> A, B, C;
 * A = 2;
 * B = 1;
 * C = A - B; // C is uniformly 2
 * \endcode
 *
 *
 * __Scalar - Array / Array - Scalar:__
 *
 * __NOTE__: Exact definition exist in overloaded functions that can be viewed in source code.
 * *
 * \code {.cpp}
 * Array<n,m,MyType> A,B;
 * A = 2;
 * B = A - 1; // B is uniformly 2
 * \endcode
 * @memberof Array
 * @tparam n Number of rows
 * @tparam m Number of columns
 * @tparam T Array element type
 * @param a
 * @param b
 * @return Array<n, m, T>
 */
template <int n, int m, typename A, typename B>
inline auto operator-(const Array<n, m, A> &a, const Array<n, m, B> &b) {
    Array<n, m, hila::type_minus<A, B>> res;
    for (int i = 0; i < n * m; i++)
        res.c[i] = a.c[i] - b.c[i];
    return res;
}

// Array + scalar
template <int n, int m, typename T, typename S,
          std::enable_if_t<hila::is_complex_or_arithmetic<S>::value, int> = 0>
inline auto operator+(const Array<n, m, T> &a, const S b) {
    Array<n, m, hila::type_plus<T, S>> res;
    for (int i = 0; i < n * m; i++)
        res.c[i] = a.c[i] + b;
    return res;
}

// scalar + Array
template <int n, int m, typename T, typename S,
          std::enable_if_t<hila::is_complex_or_arithmetic<S>::value, int> = 0>
inline auto operator+(const S b, const Array<n, m, T> &a) {
    return a + b;
}

// Array - scalar
template <int n, int m, typename T, typename S,
          std::enable_if_t<std::is_convertible<hila::type_minus<T, S>, T>::value, int> = 0>
inline auto operator-(const Array<n, m, T> &a, const S b) {
    Array<n, m, hila::type_minus<T, S>> res;
    for (int i = 0; i < n * m; i++)
        res.c[i] = a.c[i] - b;
    return res;
}

// scalar - Array
template <int n, int m, typename T, typename S,
          std::enable_if_t<std::is_convertible<hila::type_minus<T, S>, T>::value, int> = 0>
inline auto operator-(const S b, const Array<n, m, T> &a) {
    Array<n, m, hila::type_minus<S, T>> res;
    for (int i = 0; i < n * m; i++)
        res.c[i] = b - a.c[i];
    return res;
}


/**
 * @brief Multiplication operator
 * @details Defined for the following operations
 *
 * __Array*Array:__
 *
 * __NOTE__: Arrays must share same dimensionality
 *
 * \code {.cpp}
 * Array<n,m,MyType> A, B, C;
 * A = 2;
 * B = 3;
 * C = A*B; // C is uniformly 6
 * \endcode
 *
 *
 * __Scalar * Array / Array * Scalar:__
 *
 * __NOTE__: Exact definition exist in overloaded functions that can be viewed in source code.
 * *
 * \code {.cpp}
 * Array<n,m,MyType> A,B;
 * A = 2;
 * B = A*3; // B is uniformly 6
 * \endcode
 * @memberof Array
 * @tparam n Number of rows
 * @tparam m Number of columns
 * @tparam T Array element type
 * @param a
 * @param b
 * @return Array<n, m, T>
 */

template <int n, int m, typename T>
inline Array<n, m, T> operator*(Array<n, m, T> a, const Array<n, m, T> &b) {
    a *= b;
    return a;
}

// mult with different type arrays

template <int n, int m, typename A, typename B,
          std::enable_if_t<!std::is_same<A, B>::value, int> = 0>
inline auto operator*(const Array<n, m, A> &a, const Array<n, m, B> &b) {

    using R = hila::type_mul<A, B>;

    Array<n, m, R> res;
    for (int i = 0; i < n; i++)
        for (int j = 0; j < m; j++)
            res.e(i, j) = a.e(i, j) * b.e(i, j);

    return res;
}

/**
 * @brief Division operator
 * @details Defined for the following operations
 *
 * __Array/Array:__
 *
 * __NOTE__: Arrays must share same dimensionality
 *
 * \code {.cpp}
 * Array<n,m,MyType> A, B, C;
 * A = 4;
 * B = 2;
 * C = A/B; // C is uniformly 2
 * \endcode
 *
 *
 * __Scalar / Array / Array / Scalar:__
 *
 * __NOTE__: Exact definition exist in overloaded functions that can be viewed in source code.
 * *
 * \code {.cpp}
 * Array<n,m,MyType> A,B;
 * A = 4;
 * B = A/2; // B is uniformly 2
 * \endcode
 * @memberof Array
 * @tparam n Number of rows
 * @tparam m Number of columns
 * @tparam T Array element type
 * @param a
 * @param b
 * @return Array<n, m, T>
 */
template <int n, int m, typename A, typename B>
inline auto operator/(const Array<n, m, A> &a, const Array<n, m, B> &b) {
    Array<n, m, hila::type_div<A, B>> res;
    for (int i = 0; i < n; i++)
        for (int j = 0; j < m; j++)
            res.e(i, j) = a.e(i, j) / b.e(i, j);
    return res;
}


// Array * scalar
template <int n, int m, typename T, typename S,
          std::enable_if_t<hila::is_complex_or_arithmetic<S>::value, int> = 0>
inline auto operator*(const Array<n, m, T> &a, const S b) {
    Array<n, m, hila::type_mul<T, S>> res;
    for (int i = 0; i < n * m; i++)
        res.c[i] = a.c[i] * b;
    return res;
}

// scalar * Array
template <int n, int m, typename T, typename S,
          std::enable_if_t<hila::is_complex_or_arithmetic<S>::value, int> = 0>
inline auto operator*(const S b, const Array<n, m, T> &a) {
    return a * b;
}


// Array / scalar
template <int n, int m, typename T, typename S,
          std::enable_if_t<hila::is_complex_or_arithmetic<S>::value, int> = 0>
inline auto operator/(const Array<n, m, T> &a, const S b) {
    Array<n, m, hila::type_div<T, S>> res;
    for (int i = 0; i < n * m; i++)
        res.c[i] = a.c[i] / b;
    return res;
}

// scalar / Array
template <int n, int m, typename T, typename S,
          std::enable_if_t<hila::is_complex_or_arithmetic<S>::value, int> = 0>
inline auto operator/(const S b, const Array<n, m, T> &a) {
    Array<n, m, hila::type_div<T, S>> res;
    for (int i = 0; i < n * m; i++)
        res.c[i] = b / a.c[i];
    return res;
}


/**
 * @brief Stream operator
 * @details Naive Stream operator for formatting Matrix for printing. Simply puts elements one after
 * the other in row major order
 *
 * @tparam n Number of rows
 * @tparam m Number of columns
 * @tparam T Array element type
 * @param strm OS stream
 * @param A Array to write
 * @return std::ostream&
 */
template <int n, int m, typename T>
std::ostream &operator<<(std::ostream &strm, const Array<n, m, T> &A) {
    return operator<<(strm, A.asMatrix());
}

namespace hila {

/**
 * @brief Converts Array object to string
 *
 * @tparam n Number of rows
 * @tparam m Number of columns
 * @tparam T Array element type
 * @param A Array to convert to string
 * @param prec Precision of T
 * @param separator Separator between elements
 * @return std::string
 */
template <int n, int m, typename T>
std::string to_string(const Array<n, m, T> &A, int prec = 8, char separator = ' ') {
    return to_string(A.asMatrix(), prec, separator);
}

template <int n, int m, typename T>
std::string prettyprint(const Array<n, m, T> &A, int prec = 8) {
    return prettyprint(A.asMatrix(), prec);
}

} // namespace hila


/**
 * @brief Return square norm of Array
 * @details Wrapper around Array::squarenrom
 *
 * @tparam n Number of rows
 * @tparam m Number of columns
 * @tparam T Array element type
 * @param rhs Array to compute squarenorm of
 * @return hila::arithmetic_type<T>
 */
template <int n, int m, typename T>
inline hila::arithmetic_type<T> squarenorm(const Array<n, m, T> &rhs) {
    return rhs.squarenorm();
}

/** @name Arithmetic operations
 *  @details all operations are applied linearly to the Array A
 *
 * Most functions are self explanitory, but if necessary function will have a detailed section with
 * additional information.
 * @memberof Array
 * @tparam n Number of rows
 * @tparam m Number of columns
 * @tparam T Array element type
 * @param a Input array
 * @return Array<n, m, T>
 *  @{
 */

/**
 * @brief Square root
 */
template <int n, int m, typename T>
inline Array<n, m, T> sqrt(Array<n, m, T> a) {
    for (int i = 0; i < n * m; i++)
        a.c[i] = sqrt(a.c[i]);
    return a;
}

/**
 * @brief Cuberoot
 */
template <int n, int m, typename T>
inline Array<n, m, T> cbrt(Array<n, m, T> a) {
    for (int i = 0; i < n * m; i++)
        a.c[i] = cbrt(a.c[i]);
    return a;
}

/**
 * @brief Exponential
 */
template <int n, int m, typename T>
inline Array<n, m, T> exp(Array<n, m, T> a) {
    for (int i = 0; i < n * m; i++)
        a.c[i] = exp(a.c[i]);
    return a;
}

/**
 * @brief Logarithm
 */
template <int n, int m, typename T>
inline Array<n, m, T> log(Array<n, m, T> a) {
    for (int i = 0; i < n * m; i++)
        a.c[i] = log(a.c[i]);
    return a;
}

/**
 * @brief Sine
 */
template <int n, int m, typename T>
inline Array<n, m, T> sin(Array<n, m, T> a) {
    for (int i = 0; i < n * m; i++)
        a.c[i] = sin(a.c[i]);
    return a;
}

/**
 * @brief Cosine
 */
template <int n, int m, typename T>
inline Array<n, m, T> cos(Array<n, m, T> a) {
    for (int i = 0; i < n * m; i++)
        a.c[i] = cos(a.c[i]);
    return a;
}

/**
 * @brief Tangent
 */
template <int n, int m, typename T>
inline Array<n, m, T> tan(Array<n, m, T> a) {
    for (int i = 0; i < n * m; i++)
        a.c[i] = tan(a.c[i]);
    return a;
}

/**
 * @brief Inverse Sine
 */
template <int n, int m, typename T>
inline Array<n, m, T> asin(Array<n, m, T> a) {
    for (int i = 0; i < n * m; i++)
        a.c[i] = asin(a.c[i]);
    return a;
}

/**
 * @brief Inverse Cosine
 */
template <int n, int m, typename T>
inline Array<n, m, T> acos(Array<n, m, T> a) {
    for (int i = 0; i < n * m; i++)
        a.c[i] = acos(a.c[i]);
    return a;
}

/**
 * @brief Inverse Tangent
 */
template <int n, int m, typename T>
inline Array<n, m, T> atan(Array<n, m, T> a) {
    for (int i = 0; i < n * m; i++)
        a.c[i] = atan(a.c[i]);
    return a;
}

/**
 * @brief Hyperbolic Sine
 */
template <int n, int m, typename T>
inline Array<n, m, T> sinh(Array<n, m, T> a) {
    for (int i = 0; i < n * m; i++)
        a.c[i] = sinh(a.c[i]);
    return a;
}

/**
 * @brief Hyperbolic Cosine
 */
template <int n, int m, typename T>
inline Array<n, m, T> cosh(Array<n, m, T> a) {
    for (int i = 0; i < n * m; i++)
        a.c[i] = cosh(a.c[i]);
    return a;
}

/**
 * @brief Hyperbolic tangent
 */
template <int n, int m, typename T>
inline Array<n, m, T> tanh(Array<n, m, T> a) {
    for (int i = 0; i < n * m; i++)
        a.c[i] = tanh(a.c[i]);
    return a;
}

/**
 * @brief Inverse Hyperbolic Sine
 */
template <int n, int m, typename T>
inline Array<n, m, T> asinh(Array<n, m, T> a) {
    for (int i = 0; i < n * m; i++)
        a.c[i] = asinh(a.c[i]);
    return a;
}

/**
 * @brief Inverse Hyperbolic Cosine
 */
template <int n, int m, typename T>
inline Array<n, m, T> acosh(Array<n, m, T> a) {
    for (int i = 0; i < n * m; i++)
        a.c[i] = acosh(a.c[i]);
    return a;
}

/**
 * @brief Inverse Hyperbolic Tangent
 */
template <int n, int m, typename T>
inline Array<n, m, T> atanh(Array<n, m, T> a) {
    for (int i = 0; i < n * m; i++)
        a.c[i] = atanh(a.c[i]);
    return a;
}

/**
 * @brief Power
 *
 * @details Array can be raised homogeneously to the power of a integer or scalar b or Array can be
 * raised to the power of another Array b element wise.
 *
 * @param b Array, Integer or Real scalar to raise to the power of
 */
template <int n, int m, typename T>
inline Array<n, m, T> pow(Array<n, m, T> a, int b) {
    for (int i = 0; i < n * m; i++)
        a.c[i] = pow(a.c[i], b);
    return a;
}

template <int n, int m, typename T>
inline Array<n, m, T> pow(Array<n, m, T> a, T b) {
    for (int i = 0; i < n * m; i++)
        a.c[i] = pow(a.c[i], b);
    return a;
}

template <int n, int m, typename T>
inline Array<n, m, T> pow(Array<n, m, T> a, const Array<n, m, T> &b) {
    for (int i = 0; i < n * m; i++)
        a.c[i] = pow(a.c[i], b.c[i]);
    return a;
}

/**
 * @brief Rounding
 * @details Rounding function if T is arithmetic type
 * @tparam T Array element type, must be arithmetic type
 */
template <int n, int m, typename T, std::enable_if_t<hila::is_arithmetic<T>::value, int> = 0>
inline Array<n, m, T> round(Array<n, m, T> a) {
    for (int i = 0; i < n * m; i++)
        a.c[i] = round(a.c[i]);
    return a;
}

/**
 * @brief Floor
 * @details Flooring function if T is arithmetic type
 * @tparam T Array element type, must be arithmetic type
 */
template <int n, int m, typename T, std::enable_if_t<hila::is_arithmetic<T>::value, int> = 0>
inline Array<n, m, T> floor(Array<n, m, T> a) {
    for (int i = 0; i < n * m; i++)
        a.c[i] = floor(a.c[i]);
    return a;
}

/**
 * @brief Ceiling
 * @details Ceiling function if T is arithmetic type
 * @tparam T Array element type, must be arithmetic type
 */
template <int n, int m, typename T, std::enable_if_t<hila::is_arithmetic<T>::value, int> = 0>
inline Array<n, m, T> ceil(Array<n, m, T> a) {
    for (int i = 0; i < n * m; i++)
        a.c[i] = ceil(a.c[i]);
    return a;
}

/**
 * @brief Truncation
 * @details Truncation function if T is arithmetic type
 * @tparam T Array element type, must be arithmetic type
 */
template <int n, int m, typename T, std::enable_if_t<hila::is_arithmetic<T>::value, int> = 0>
inline Array<n, m, T> trunc(Array<n, m, T> a) {
    for (int i = 0; i < n * m; i++)
        a.c[i] = trunc(a.c[i]);
    return a;
}
/** @} */

namespace hila {
/**
 * @brief Array casting operation
 * @details Cast array to different number type or Complex type
 *
 * Allowed casting: number->number, number->Complex, Complex->Complex
 *
 * Not allowed casting: Complex->number
 * @tparam Ntype Type to cast to
 * @tparam T Input Array type
 * @tparam n Number of rows
 * @tparam m Number of columns
 * @param mat Array to cast
 * @return Array<n, m, Ntype>
 */
template <typename Ntype, typename T, int n, int m,
          std::enable_if_t<hila::is_arithmetic_or_extended<T>::value, int> = 0>
Array<n, m, Ntype> cast_to(const Array<n, m, T> &mat) {
    Array<n, m, Ntype> res;
    for (int i = 0; i < n * m; i++)
        res.c[i] = mat.c[i];
    return res;
}

template <typename Ntype, typename T, int n, int m,
          std::enable_if_t<hila::is_complex<T>::value, int> = 0>
auto cast_to(const Array<n, m, T> &mat) {
    Array<n, m, Complex<Ntype>> res;
    for (int i = 0; i < n * m; i++)
        res.c[i] = cast_to<Ntype>(mat.c[i]);
    return res;
}

} // namespace hila

/// @brief Array1d is alias to Array where m = 1
template <int n, typename T = double>
using Array1d = Array<n, 1, T>;

/// @brief Array2d is simply alias of Array
template <int n, int m, typename T = double>
using Array2d = Array<n, m, T>;

#endif<|MERGE_RESOLUTION|>--- conflicted
+++ resolved
@@ -107,17 +107,7 @@
         }
     }
 
-<<<<<<< HEAD
-    /**
-     * @brief Zero constructor
-     * @details Constructing from 0 sets the whole Array to zero
-     * @internal
-     * @param z 0
-     */
-#pragma hila loop_function
-=======
     // and make non-explicit constructor from 0
->>>>>>> f9994b22
     inline Array(const std::nullptr_t &z) {
         for (int i = 0; i < n * m; i++)
             c[i] = 0;
@@ -316,8 +306,6 @@
      * @brief Scalar assignment operator
      * @details The following ways to assign an Array are:
      *
-<<<<<<< HEAD
-=======
      *
      * __Assignment from Array__:
      *
@@ -330,7 +318,6 @@
      * A = A_0; \\ Assignment from A_0
      * \endcode
      *
->>>>>>> f9994b22
      * __Assignment from scalar__:
      *
      * Assignment from scalar assigns the scalar uniformly to the array
