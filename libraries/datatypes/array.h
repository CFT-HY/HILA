#ifndef ARRAY_H_
#define ARRAY_H_

#include "datatypes/matrix.h"

////////////////////////////////////////////////////////////////
/// nxm Array type
////////////////////////////////////////////////////////////////
template <const int n, const int m, typename T>
class Array {
  public:
    static_assert(hila::is_complex_or_arithmetic<T>::value,
                  "Array requires Complex or arithmetic type");

    /// Same data as Matrix, a one dimensional array
    T c[n * m];

    /// std incantation for field types
    using base_type = hila::number_type<T>;
    using argument_type = T;

    /// define default constructors to ensure std::is_trivial
    Array() = default;
    ~Array() = default;
    Array(const Array<n, m, T> &v) = default;

    /// constructor from scalar - make this also explicit, consistency
    template <typename S, std::enable_if_t<hila::is_assignable<T &, S>::value, int> = 0>
    explicit inline Array(const S rhs) {
        for (int i = 0; i < n * m; i++) {
            this->c[i] = rhs;
        }
    }

    // and make non-explicit constructor from 0
    inline Array(const std::nullptr_t &z) {
        for (int i = 0; i < n * m; i++)
            c[i] = static_cast<T>(0);
    }

    /// Construct array automatically from right-size initializer list
    /// This does not seem to be dangerous, so keep non-explicit

    template <typename S, std::enable_if_t<hila::is_assignable<T &, S>::value, int> = 0>
    inline Array(std::initializer_list<S> rhs) {
        assert(rhs.size() == n * m &&
               "Array initializer list size must match variable size");
        int i = 0;
        for (auto it = rhs.begin(); it != rhs.end(); it++, i++) {
            c[i] = *it;
        }
    }

    /// Define constant methods rows(), columns() - may be useful in template code
    constexpr int rows() const {
        return n;
    }
    constexpr int columns() const {
        return m;
    }

    // define also method size() for 'vector arrays' and square arrays only!
    template <int q = n, int p = m, std::enable_if_t<q == 1, int> = 0>
    constexpr int size() const {
        return p;
    }

    template <int q = n, int p = m, std::enable_if_t<p == 1, int> = 0>
    constexpr int size() const {
        return q;
    }

    template <int q = n, int p = m, std::enable_if_t<q == p, int> = 0>
    constexpr int size() const {
        return q;
    }

    /// access operators .e(i,j) and .e(i) from Matrix
    inline T e(const int i, const int j) const {
        return c[i * m + j];
    }
    /// standard access ops m.e(i,j) - assume T is small, as it should
    inline T &e(const int i, const int j) const_function {
        return c[i * m + j];
    }

    /// declare single e here too in case we have a vector
    /// (one size == 1)
    template <int q = n, int p = m, std::enable_if_t<(q == 1 || p == 1), int> = 0>
    inline T e(const int i) const {
        return c[i];
    }

    template <int q = n, int p = m, std::enable_if_t<(q == 1 || p == 1), int> = 0>
    inline T &e(const int i) const_function {
        return c[i];
    }

#if 1
    // cast from array to matrix
    Matrix<n, m, T> &asMatrix() const_function {
        return *reinterpret_cast<Matrix<n, m, T> *>(this);
    }

    const Matrix<n, m, T> &asMatrix() const {
        return *reinterpret_cast<const Matrix<n, m, T> *>(this);
    }
#else
    // cast from array to matrix
    Matrix<n, T> &asMatrix() const_function {
        static_assert(n == m, "asMatrix() only for square arrays");
        return *reinterpret_cast<Matrix<n, T> *>(this);
    }

    const Matrix<n, T> &asMatrix() const {
        static_assert(n == m, "asMatrix() only for square arrays");
        return *reinterpret_cast<const Matrix<n, T> *>(this);
    }
#endif


    /// casting from one Array (number) type to another
    /// TODO: CHECK AVX CONVERSIONS
    template <typename S, std::enable_if_t<hila::is_assignable<S &, T>::value, int> = 0>
    operator Array<n, m, S>() {
        Array<n, m, S> res;
        for (int i = 0; i < n * m; i++) {
            res.c[i] = c[i];
        }
        return res;
    }

    /// unary -
    inline Array<n, m, T> operator-() const {
        Array<n, m, T> res;
        for (int i = 0; i < n * m; i++) {
            res.c[i] = -c[i];
        }
        return res;
    }

    /// unary +
    inline Array<n, m, T> operator+() const {
        return *this;
    }

    /// Assign from scalar to array
    template <typename S, std::enable_if_t<hila::is_assignable<T &, S>::value, int> = 0>
    inline Array<n, m, T> &operator=(const S rhs) {
        for (int i = 0; i < n * m; i++) {
            c[i] = rhs;
        }
        return *this;
    }

    bool operator==(const Array<n, m, T> &rhs) const {
<<<<<<< HEAD
        hila::number_type<T> epsilon = 0;
        return ((*this)-rhs).squarenorm() <= epsilon;
    }    
=======
        T epsilon = 0;
        return ((*this) - rhs).squarenorm() <= epsilon;
    }
>>>>>>> 3e252fc9

    /// add assign an Array
#pragma hila loop_function
    template <typename S, std::enable_if_t<std::is_convertible<S, T>::value, int> = 0>
    Array<n, m, T> &operator+=(const Array<n, m, S> &rhs) {
        for (int i = 0; i < n * m; i++) {
            c[i] += rhs.c[i];
        }
        return *this;
    }

    /// subtract assign an Array
    template <typename S, std::enable_if_t<std::is_convertible<S, T>::value, int> = 0>
    Array<n, m, T> &operator-=(const Array<n, m, S> &rhs) {
        for (int i = 0; i < n * m; i++) {
            c[i] -= rhs.c[i];
        }
        return *this;
    }

    /// add assign type T and convertible
    template <
        typename S,
        std::enable_if_t<std::is_convertible<hila::type_plus<T, S>, T>::value, int> = 0>
    Array<n, m, T> &operator+=(const S rhs) {
        for (int i = 0; i < n * m; i++) {
            c[i] += rhs;
        }
        return *this;
    }

    /// subtract assign type T and convertible
    template <
        typename S,
        std::enable_if_t<std::is_convertible<hila::type_minus<T, S>, T>::value, int> = 0>
    Array<n, m, T> &operator-=(const S rhs) {
        for (int i = 0; i < n * m; i++) {
            c[i] -= rhs;
        }
        return *this;
    }

    /// multiply assign with Array
    template <
        typename S,
        std::enable_if_t<std::is_convertible<hila::type_mul<T, S>, T>::value, int> = 0>
    Array<n, m, T> &operator*=(const Array<n, m, S> &rhs) {
        for (int i = 0; i < n * m; i++) {
            c[i] *= rhs.c[i];
        }
        return *this;
    }

    /// multiply assign with scalar
    template <
        typename S,
        std::enable_if_t<std::is_convertible<hila::type_mul<T, S>, T>::value, int> = 0>
    Array<n, m, T> &operator*=(const S rhs) {
        for (int i = 0; i < n * m; i++) {
            c[i] *= rhs;
        }
        return *this;
    }

    /// divide assign by Array
    template <
        typename S,
        std::enable_if_t<std::is_convertible<hila::type_div<T, S>, T>::value, int> = 0>
    Array<n, m, T> &operator/=(const Array<n, m, S> &rhs) {
        for (int i = 0; i < n * m; i++) {
            c[i] /= rhs.c[i];
        }
        return *this;
    }

    /// divide assign with scalar
    template <
        typename S,
        std::enable_if_t<std::is_convertible<hila::type_div<T, S>, T>::value, int> = 0>
    Array<n, m, T> &operator/=(const S rhs) {
        for (int i = 0; i < n * m; i++) {
            c[i] /= rhs;
        }
        return *this;
    }

    /// complex conjugate
    inline Array<n, m, T> conj() const {
        Array<n, m, T> res;
        for (int i = 0; i < n * m; i++) {
            res.c[i] = ::conj(c[i]);
        }
        return res;
    }
    /// return real part
    inline Array<n, m, hila::number_type<T>> real() const {
        Array<n, m, hila::number_type<T>> res;
        for (int i = 0; i < m * n; i++) {
            res.c[i] = ::real(c[i]);
        }
        return res;
    }

    /// return imaginary part
    inline Array<n, m, hila::number_type<T>> imag() const {
        Array<n, m, hila::number_type<T>> res;
        for (int i = 0; i < m * n; i++) {
            res.c[i] = ::imag(c[i]);
        }
        return res;
    }

    /// calculate square norm - sum of squared elements
    hila::number_type<T> squarenorm() const {
        hila::number_type<T> result = 0;
        for (int i = 0; i < n * m; i++) {
            result += ::squarenorm(c[i]);
        }
        return result;
    }

    /// Generate random elements
    Array<n, m, T> &random() out_only {
        for (int i = 0; i < n * m; i++) {
            ::random(c[i]);
        }
        return *this;
    }

    /// Generate gaussian random elements
    inline Array<n, m, T> &gaussian_random(hila::number_type<T> width = 1.0) out_only {
        for (int i = 0; i < n * m; i++) {
            ::gaussian_random(c[i], width);
        }
        return *this;
    }

    /// Convert to string for printing
    std::string str() const {
        std::stringstream text;
        for (int i = 0; i < n; i++) {
            for (int j = 0; j < m; j++) {
                text << e(i, j) << " ";
            }
            text << '\n';
        }
        return text.str();
    }
};

/// conjugate
template <const int n, const int m, typename T>
inline Array<n, m, T> conj(const Array<n, m, T> &arg) {
    return arg.conj();
}
/// real part
template <const int n, const int m, typename T>
inline Array<n, m, hila::number_type<T>> real(const Array<n, m, T> &arg) {
    return arg.real();
}
/// imaginary part
template <const int n, const int m, typename T>
inline Array<n, m, hila::number_type<T>> imag(const Array<n, m, T> &arg) {
    return arg.imag();
}

/// Now Array additions: Array + Array
template <int n, int m, typename T>
inline Array<n, m, T> operator+(Array<n, m, T> a, const Array<n, m, T> &b) {
    a += b;
    return a;
}

/// Array subtract
template <int n, int m, typename T>
inline Array<n, m, T> operator-(Array<n, m, T> a, const Array<n, m, T> &b) {
    a -= b;
    return a;
}

/// Array + scalar
template <int n, int m, typename T, typename S,
          std::enable_if_t<std::is_convertible<hila::type_plus<T, S>, T>::value, int> = 0>
inline Array<n, m, T> operator+(Array<n, m, T> a, const S b) {
    a += b;
    return a;
}

/// scalar + Array
template <int n, int m, typename T, typename S,
          std::enable_if_t<std::is_convertible<hila::type_plus<T, S>, T>::value, int> = 0>
inline Array<n, m, T> operator+(const S b, Array<n, m, T> a) {
    a += b;
    return a;
}

/// Array - scalar
template <
    int n, int m, typename T, typename S,
    std::enable_if_t<std::is_convertible<hila::type_minus<T, S>, T>::value, int> = 0>
Array<n, m, T> operator-(Array<n, m, T> a, const S b) {
    a -= b;
    return a;
}

/// scalar - Array
template <
    int n, int m, typename T, typename S,
    std::enable_if_t<std::is_convertible<hila::type_minus<S, T>, T>::value, int> = 0>
inline Array<n, m, T> operator-(const S b, Array<n, m, T> a) {
    for (int i = 0; i < n * m; i++)
        a.c[i] = static_cast<T>(b) - a.c[i];
    return a;
}

/// and Array*Array
template <int n, int m, typename T>
inline Array<n, m, T> operator*(Array<n, m, T> a, const Array<n, m, T> &b) {
    a *= b;
    return a;
}

/// and Array/Array
template <int n, int m, typename T>
inline Array<n, m, T> operator/(Array<n, m, T> a, const Array<n, m, T> &b) {
    a /= b;
    return a;
}

/// Array * scalar
template <int n, int m, typename T, typename S,
          std::enable_if_t<std::is_convertible<hila::type_mul<T, S>, T>::value, int> = 0>
inline Array<n, m, T> operator*(Array<n, m, T> a, const S b) {
    a *= b;
    return a;
}

/// scalar * Array
template <int n, int m, typename T, typename S,
          std::enable_if_t<std::is_convertible<hila::type_mul<T, S>, T>::value, int> = 0>
inline Array<n, m, T> operator*(const S b, Array<n, m, T> a) {
    a *= b;
    return a;
}

/// Array / scalar
template <int n, int m, typename T, typename S,
          std::enable_if_t<std::is_convertible<hila::type_div<T, S>, T>::value, int> = 0>
inline Array<n, m, T> operator/(Array<n, m, T> a, const S b) {
    a /= b;
    return a;
}

/// scalar / Array
template <int n, int m, typename T, typename S,
          std::enable_if_t<std::is_convertible<hila::type_div<S, T>, T>::value, int> = 0>
inline Array<n, m, T> operator/(const S b, Array<n, m, T> a) {
    for (int i = 0; i < n * m; i++)
        a.c[i] = b / a.c[i];
    return a;
}

/// Stream operator
template <int n, int m, typename T>
std::ostream &operator<<(std::ostream &strm, const Array<n, m, T> &A) {
    return operator<<(strm, A.asMatrix());
}

/// Norm squared function
template <int n, int m, typename T>
inline hila::number_type<T> squarenorm(const Array<n, m, T> &rhs) {
    return rhs.squarenorm();
}

/// Function that calls random()-method
template <int n, int m, typename T>
inline void random(out_only Array<n, m, T> &mat) {
    mat.random();
}

/// Function that calls the gaussian_random()-method
template <int n, int m, typename T>
inline void gaussian_random(out_only Array<n, m, T> &mat,
                            hila::number_type<T> width = 1.0) {
    mat.gaussian_random(width);
}

////////////////////////////////////////////////////////////////////////////////
/// Standard arithmetic functions - do element by element
////////////////////////////////////////////////////////////////////////////////

template <int n, int m, typename T>
inline Array<n, m, T> sqrt(Array<n, m, T> a) {
    for (int i = 0; i < n * m; i++)
        a.c[i] = sqrt(a.c[i]);
    return a;
}

template <int n, int m, typename T>
inline Array<n, m, T> cbrt(Array<n, m, T> a) {
    for (int i = 0; i < n * m; i++)
        a.c[i] = cbrt(a.c[i]);
    return a;
}

template <int n, int m, typename T>
inline Array<n, m, T> exp(Array<n, m, T> a) {
    for (int i = 0; i < n * m; i++)
        a.c[i] = exp(a.c[i]);
    return a;
}

template <int n, int m, typename T>
inline Array<n, m, T> log(Array<n, m, T> a) {
    for (int i = 0; i < n * m; i++)
        a.c[i] = log(a.c[i]);
    return a;
}

template <int n, int m, typename T>
inline Array<n, m, T> sin(Array<n, m, T> a) {
    for (int i = 0; i < n * m; i++)
        a.c[i] = sin(a.c[i]);
    return a;
}

template <int n, int m, typename T>
inline Array<n, m, T> cos(Array<n, m, T> a) {
    for (int i = 0; i < n * m; i++)
        a.c[i] = cos(a.c[i]);
    return a;
}

template <int n, int m, typename T>
inline Array<n, m, T> tan(Array<n, m, T> a) {
    for (int i = 0; i < n * m; i++)
        a.c[i] = tan(a.c[i]);
    return a;
}

template <int n, int m, typename T>
inline Array<n, m, T> asin(Array<n, m, T> a) {
    for (int i = 0; i < n * m; i++)
        a.c[i] = asin(a.c[i]);
    return a;
}

template <int n, int m, typename T>
inline Array<n, m, T> acos(Array<n, m, T> a) {
    for (int i = 0; i < n * m; i++)
        a.c[i] = acos(a.c[i]);
    return a;
}

template <int n, int m, typename T>
inline Array<n, m, T> atan(Array<n, m, T> a) {
    for (int i = 0; i < n * m; i++)
        a.c[i] = atan(a.c[i]);
    return a;
}

template <int n, int m, typename T>
inline Array<n, m, T> sinh(Array<n, m, T> a) {
    for (int i = 0; i < n * m; i++)
        a.c[i] = sinh(a.c[i]);
    return a;
}

template <int n, int m, typename T>
inline Array<n, m, T> cosh(Array<n, m, T> a) {
    for (int i = 0; i < n * m; i++)
        a.c[i] = cosh(a.c[i]);
    return a;
}

template <int n, int m, typename T>
inline Array<n, m, T> tanh(Array<n, m, T> a) {
    for (int i = 0; i < n * m; i++)
        a.c[i] = tanh(a.c[i]);
    return a;
}

template <int n, int m, typename T>
inline Array<n, m, T> asinh(Array<n, m, T> a) {
    for (int i = 0; i < n * m; i++)
        a.c[i] = asinh(a.c[i]);
    return a;
}

template <int n, int m, typename T>
inline Array<n, m, T> acosh(Array<n, m, T> a) {
    for (int i = 0; i < n * m; i++)
        a.c[i] = acosh(a.c[i]);
    return a;
}

template <int n, int m, typename T>
inline Array<n, m, T> atanh(Array<n, m, T> a) {
    for (int i = 0; i < n * m; i++)
        a.c[i] = atanh(a.c[i]);
    return a;
}

template <int n, int m, typename T>
inline Array<n, m, T> pow(Array<n, m, T> a, int b) {
    for (int i = 0; i < n * m; i++)
        a.c[i] = pow(a.c[i], b);
    return a;
}

template <int n, int m, typename T>
inline Array<n, m, T> pow(Array<n, m, T> a, T b) {
    for (int i = 0; i < n * m; i++)
        a.c[i] = pow(a.c[i], b);
    return a;
}

template <int n, int m, typename T>
inline Array<n, m, T> pow(Array<n, m, T> a, const Array<n, m, T> &b) {
    for (int i = 0; i < n * m; i++)
        a.c[i] = pow(a.c[i], b.c[i]);
    return a;
}

template <int n, int m, typename T, std::enable_if_t<hila::is_arithmetic<T>::value, int> = 0>
inline Array<n,m,T> round(Array<n,m,T> a) {
    for (int i = 0; i < n * m; i++)
        a.c[i] = round(a.c[i]);
    return a;
}

template <int n, int m, typename T, std::enable_if_t<hila::is_arithmetic<T>::value, int> = 0>
inline Array<n,m,T> floor(Array<n,m,T> a) {
    for (int i = 0; i < n * m; i++)
        a.c[i] = floor(a.c[i]);
    return a;
}

template <int n, int m, typename T, std::enable_if_t<hila::is_arithmetic<T>::value, int> = 0>
inline Array<n,m,T> ceil(Array<n,m,T> a) {
    for (int i = 0; i < n * m; i++)
        a.c[i] = ceil(a.c[i]);
    return a;
}

template <int n, int m, typename T, std::enable_if_t<hila::is_arithmetic<T>::value, int> = 0>
inline Array<n,m,T> trunc(Array<n,m,T> a) {
    for (int i = 0; i < n * m; i++)
        a.c[i] = trunc(a.c[i]);
    return a;
}


// Cast operators to different number or Complex type
// cast_to<double>(a);
// cast_to<Complex<float>>(b);
// Cast from number->number, number->Complex, Complex->Complex OK,
//     Complex->number not.

template <typename Ntype, typename T, int n, int m,
          std::enable_if_t<hila::is_arithmetic<T>::value, int> = 0>
Array<n, m, Ntype> cast_to(const Array<n, m, T> &mat) {
    Array<n, m, Ntype> res;
    for (int i = 0; i < n * m; i++)
        res.c[i] = mat.c[i];
    return res;
}

template <typename Ntype, typename T, int n, int m,
          std::enable_if_t<hila::is_complex<T>::value, int> = 0>
Array<n, m, Ntype> cast_to(const Array<n, m, T> &mat) {
    Array<n, m, Ntype> res;
    for (int i = 0; i < n * m; i++)
        res.c[i] = cast_to<Ntype>(mat.c[i]);
    return res;
}


/// Array1d and Array2d are just aliased to Array
template <int n, typename T = double>
using Array1d = Array<n, 1, T>;

template <int n, int m, typename T = double>
using Array2d = Array<n, m, T>;

#endif<|MERGE_RESOLUTION|>--- conflicted
+++ resolved
@@ -154,15 +154,9 @@
     }
 
     bool operator==(const Array<n, m, T> &rhs) const {
-<<<<<<< HEAD
-        hila::number_type<T> epsilon = 0;
-        return ((*this)-rhs).squarenorm() <= epsilon;
-    }    
-=======
         T epsilon = 0;
         return ((*this) - rhs).squarenorm() <= epsilon;
     }
->>>>>>> 3e252fc9
 
     /// add assign an Array
 #pragma hila loop_function
