--- conflicted
+++ resolved
@@ -236,17 +236,6 @@
     const Vector<n, T> &asVector() const {
         static_assert(1 == m, "asVector() only for column arrays");
         return *reinterpret_cast<const Vector<n, T> *>(this);
-    }
-
-    // Define also asVector(), although asMatrix() already includes this
-    DiagonalMatrix<n, T> &asDiagonalMatrix() const_function {
-        static_assert(1 == m, "asDiagonalMatrix() only for column arrays");
-        return *reinterpret_cast<DiagonalMatrix<n, T> *>(this);
-    }
-
-    const DiagonalMatrix<n, T> &asDiagonalMatrix() const {
-        static_assert(1 == m, "asDiagonalMatrix() only for column arrays");
-        return *reinterpret_cast<const DiagonalMatrix<n, T> *>(this);
     }
 
 
@@ -603,38 +592,10 @@
     }
 
     /**
-<<<<<<< HEAD
      * @brief Fill Array with random elements
      *
      * @return Array<n, m, T>&
      */
-=======
-     * @brief Find max or min value - only for arithmetic types
-     */
-
-    template <typename S = T, std::enable_if_t<hila::is_arithmetic<S>::value, int> = 0>
-    T max() const {
-        T res = c[0];
-        for (int i = 1; i < n * m; i++) {
-            if (res < c[i])
-                res = c[i];
-        }
-        return res;
-    }
-
-    template <typename S = T, std::enable_if_t<hila::is_arithmetic<S>::value, int> = 0>
-    T min() const {
-        T res = c[0];
-        for (int i = 1; i < n * m; i++) {
-            if (res > c[i])
-                res = c[i];
-        }
-        return res;
-    }
-
-
-    /// Generate random elements
->>>>>>> e8af6621
     Array<n, m, T> &random() out_only {
         for (int i = 0; i < n * m; i++) {
             hila::random(c[i]);
@@ -939,7 +900,6 @@
     return a;
 }
 
-<<<<<<< HEAD
 /**
  * @brief Stream operator
  * @details Naive Stream operator for formatting Matrix for printing. Simply puts elements one after
@@ -952,17 +912,6 @@
  * @param A Array to write
  * @return std::ostream&
  */
-=======
-
-/// Norm squared function
-template <int n, int m, typename T>
-inline hila::scalar_type<T> squarenorm(const Array<n, m, T> &rhs) {
-    return rhs.squarenorm();
-}
-
-
-/// Stream operator
->>>>>>> e8af6621
 template <int n, int m, typename T>
 std::ostream &operator<<(std::ostream &strm, const Array<n, m, T> &A) {
     return operator<<(strm, A.asMatrix());
@@ -994,7 +943,6 @@
 } // namespace hila
 
 
-<<<<<<< HEAD
 /**
  * @brief Return square norm of Array
  * @details Wrapper around Array::squarenrom
@@ -1026,12 +974,6 @@
 /**
  * @brief Square root
  */
-=======
-////////////////////////////////////////////////////////////////////////////////
-/// Standard arithmetic functions - do element by element
-////////////////////////////////////////////////////////////////////////////////
-
->>>>>>> e8af6621
 template <int n, int m, typename T>
 inline Array<n, m, T> sqrt(Array<n, m, T> a) {
     for (int i = 0; i < n * m; i++)
