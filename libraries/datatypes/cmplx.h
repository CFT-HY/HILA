#ifndef CMPLX_H_
#define CMPLX_H_

// let's not include the std::complex
//#include <complex>
//#include <cmath>

#include <sstream>
#include <iostream>
#include <math.h>
#include <type_traits>
// #include "plumbing/defs.h"

#include "datatypes/zero.h"

/// TEMPORARY location for vector intrinsic analogues -- result obvious

template <typename T, std::enable_if_t<std::is_arithmetic<T>::value, int> = 0 >
#pragma hila loop_function
inline T mul_add(T a, T b, T c) { return a*b + c; }

template <typename T, std::enable_if_t<std::is_arithmetic<T>::value, int> = 0 >
#pragma hila loop_function
inline T mul_sub(T a, T b, T c) { return a*b - c; }

template <typename T, std::enable_if_t<std::is_arithmetic<T>::value, int> = 0 >
#pragma hila loop_function
inline T nmul_add(T a, T b, T c) { return c - a*b; }


<<<<<<< HEAD
/// Define complex type as a template. This allows Hilapp to replace the internal
/// type with a vector.
=======


///////////////////////////////////////////////////////////////////////////////
/// main cmpx type definition
///////////////////////////////////////////////////////////////////////////////

>>>>>>> d400b8d1
template <typename T = double>
struct cmplx {
  
  static_assert( is_arithmetic<T>::value, "Cmplx can be used only with arithmetic type" );
  // This incantation is needed to make field<cmplx<>> vectorized 
  using base_type = typename base_type_struct<T>::type;

  T re,im;
  
  cmplx<T>() = default;
  ~cmplx<T>() =default;
  cmplx<T>(const cmplx<T> & a) =default;

  // constructor from single complex 
  template <typename A,
            std::enable_if_t<is_arithmetic<A>::value, int> = 0 >
  #pragma hila loop_function
  constexpr cmplx<T>(const cmplx<A> a) : re(static_cast<T>(a.re)), im(static_cast<T>(a.im)) {}

  // constructor from single scalar value 
  template <typename scalar_t,
            std::enable_if_t<is_arithmetic<scalar_t>::value, int> = 0 >
  #pragma hila loop_function
  constexpr cmplx<T>(const scalar_t val) : re(static_cast<T>(val)), im(static_cast<T>(0)) {}

  // make zero constructor and assignment 
  constexpr cmplx<T>(const Zero z) : re(static_cast<T>(0)), im(static_cast<T>(0)) {}
  constexpr cmplx<T> & operator=(const Zero z) { 
    re = im = static_cast<T>(0);
    return *this;
  }



  // constructor c(a,b)
  //   template <typename A, typename B,
  //             std::enable_if_t<is_arithmetic<A>::value, int> = 0,
  //             std::enable_if_t<is_arithmetic<B>::value, int> = 0 >
  //   constexpr cmplx<T>(const A & a, const B & b) {
  //     re = static_cast<T>(a);
  //     im = static_cast<T>(b);
  //   }

  // constructor c(a,b)
  template <typename A, typename B,
            std::enable_if_t<is_arithmetic<A>::value, int> = 0,
            std::enable_if_t<is_arithmetic<B>::value, int> = 0 >
  #pragma hila loop_function
  constexpr cmplx<T>(const A & a, const B & b): re(static_cast<T>(a)), im(static_cast<T>(b)) {}


  // make also std accessors real() and imag() - though no real difference to .re, .im
  #pragma hila loop_function
  inline T real() const { return re; }
  #pragma hila loop_function
  inline T& real() { return re; }

  #pragma hila loop_function
  inline T imag() const { return im; }
  #pragma hila loop_function
  inline T& imag() { return im; }


  // automatic casting from cmplx<T> -> cmplx<A>
  // TODO: ensure this works if A is vector type!
  template <typename A>
  #pragma hila loop_function
  operator cmplx<A>() const { 
    return cmplx<A>( static_cast<A>(re), static_cast<A>(im) );
  }

  // Assignment from cmplx<A>
  template <typename A,
            std::enable_if_t<is_arithmetic<A>::value, int> = 0 >
  #pragma hila loop_function
  inline cmplx<T> & operator=(cmplx<A> s) {
    re = static_cast<T>(s.re);
    im = static_cast<T>(s.im);
    return *this;
  }
  
  template <typename scalar_t,
            std::enable_if_t<is_arithmetic<scalar_t>::value, int> = 0 >
  #pragma hila loop_function
  inline cmplx<T> & operator=(scalar_t s) {
    re = static_cast<T>(s);
    im = static_cast<T>(0);
    return *this;
  }

  #pragma hila loop_function
  inline T norm_sq() const { return re*re + im*im; }

  // TODO: make this work for vector type!  Not double  
  //currently this gives a compilation error
  #pragma hila loop_function
  inline T abs() const { return sqrt( norm_sq() ); }
  #pragma hila loop_function
  inline T arg() const { return atan2( im, re ); }


  #pragma hila loop_function
  inline cmplx<T> conj() const { return cmplx<T>( { re, -im } ); }

  #pragma hila loop_function
  inline cmplx<T> polar(const T r, const T theta) { 
    return cmplx<T>( { r*cos(theta), r*sin(theta) } );
  }

  #pragma hila loop_function
  inline cmplx<T> & random(){
    random(re);
    random(im);
    return *this;
  }

  #pragma hila loop_function
  inline cmplx<T> & gaussian(){
    gaussian_random(re);
    gaussian_random(im);
    return *this;
  }

  // unary + and -
  #pragma hila loop_function
  inline cmplx<T> operator+() const {return *this;}
  #pragma hila loop_function
  inline cmplx<T> operator-() const {return cmplx<T>(-re, -im); }


  #pragma hila loop_function
  inline cmplx<T> & operator+= (const cmplx<T> & lhs) {
    re += lhs.re;
    im += lhs.im;
    return *this;
  }

  // TODO: for avx vector too -- #define new template macro
  template <typename A,
            std::enable_if_t<is_arithmetic<A>::value, int> = 0 >
  #pragma hila loop_function
  inline cmplx<T> & operator+= (const A & a) {
    re += static_cast<T>(a);
    return *this;
  }

  #pragma hila loop_function
  inline cmplx<T> & operator-= (const cmplx<T> & lhs) {
    re -= lhs.re;
    im -= lhs.im;
    return *this;
  }
  
  // TODO: for vector too
  template <typename A,
            std::enable_if_t<is_arithmetic<A>::value, int> = 0 >
  #pragma hila loop_function
  inline cmplx<T> & operator-= (const A & a) {
    re -= static_cast<T>(a);
    return *this;
  }
  
  // #pragma hila loop_function
  // inline cmplx<T> & operator*= (const cmplx<T> & lhs) {
  //   T r = re * lhs.re - im * lhs.im;
  //   im  = im * lhs.re + re * lhs.im;
  //   re = r;
  //   return *this;
  // }
  
  #pragma hila loop_function
  inline cmplx<T> & operator*= (const cmplx<T> lhs) {
    T r = mul_sub(re, lhs.re, im * lhs.im);   // a*b-c
    im  = mul_add(im, lhs.re, re * lhs.im);   // a*b+c
    re = r;
    return *this;
  }
  

  // TODO: for vector too
  template <typename A,
            std::enable_if_t<is_arithmetic<A>::value, int> = 0 >
  #pragma hila loop_function
  inline cmplx<T> & operator*= (const A a) {
    re *= static_cast<T>(a);
    im *= static_cast<T>(a);
    return *this;
  }

  // a/b = a b*/|b|^2 = (a.re*b.re + a.im*b.im + i(a.im*b.re - a.re*b.im))/|b|^2
  // #pragma hila loop_function
  // inline cmplx<T> & operator/= (const cmplx<T> & lhs) {
  //   T n = lhs.squarenorm();
  //   T r = (re * lhs.re + im * lhs.im)/n;
  //   im  = (im * lhs.re - re * lhs.im)/n;
  //   re = r;
  //   return *this;
  // }
  #pragma hila loop_function
  inline cmplx<T> & operator/= (const cmplx<T> & lhs) {
    T n = lhs.norm_sq();
    T r = mul_add(re, lhs.re, im * lhs.im)/n;  // a*b+c
    im  = mul_sub(im, lhs.re, re * lhs.im)/n;  // a*b-c
    re = r;
    return *this;
  }
  
  // TODO: for vector too
  template <typename A,
            std::enable_if_t<is_arithmetic<A>::value, int> = 0 >
  #pragma hila loop_function
  inline cmplx<T> & operator/= (const A & a) {
    re /= static_cast<T>(a);
    im /= static_cast<T>(a);
    return *this;
  }

  template <typename A = T,
            std::enable_if_t<!std::is_arithmetic<A>::value, int> = 0 >
  std::string str() const {
    std::string text = "(" + re.str() + "," + im.str() + ")"; 
    return text;
  }

  template <typename A = T,
            std::enable_if_t<std::is_arithmetic<A>::value, int> = 0 >
  std::string str() const {
    std::string text = "(" + std::to_string(re) + "," + std::to_string(im) + ")"; 
    return text;
  }

};

// functions real(), imag()

template <typename T>
#pragma hila loop_function
inline T real(const cmplx<T> a) { return a.re; }

template <typename T>
#pragma hila loop_function
inline T imag(const cmplx<T> a) { return a.im; }


// template <typename T>
// #pragma hila loop_function
// inline cmplx<T> operator+(const cmplx<T> & a, const cmplx<T> & b) {
//   return cmplx<T>(a.re + b.re, a.im + b.im);
// }

template <typename T>
#pragma hila loop_function
inline cmplx<T> operator+(cmplx<T> a, const cmplx<T> & b) {
  a += b;
  return a;
}

  // TODO: for avx vector too -- #define new template macro
template <typename T, typename A,
          std::enable_if_t<is_arithmetic<A>::value, int> = 0 >
#pragma hila loop_function
inline cmplx<T> operator+(const cmplx<T> & c, const A & a) {
  return cmplx<T>(c.re + a, c.im);
}

template <typename T, typename A,
          std::enable_if_t<is_arithmetic<A>::value, int> = 0 >
#pragma hila loop_function
inline cmplx<T> operator+(const A &a, const cmplx<T> & c) {
  return cmplx<T>(c.re + a, c.im);
}

// -
// template <typename T>
// #pragma hila loop_function
// inline cmplx<T> operator-(const cmplx<T> & a, const cmplx<T> & b) {
//   return cmplx<T>(a.re - b.re, a.im - b.im);
// }
template <typename T>
#pragma hila loop_function
inline cmplx<T> operator-(cmplx<T> a, const cmplx<T> & b) {
  a -= b;
  return a;
}

// TODO: for avx vector too -- #define new template macro
template <typename T, typename A,
          std::enable_if_t<is_arithmetic<A>::value, int> = 0 >
#pragma hila loop_function
inline cmplx<T> operator-(const cmplx<T> & c, const A & a) {
  return cmplx<T>(c.re - a, c.im);
}

template <typename T, typename A,
          std::enable_if_t<is_arithmetic<A>::value, int> = 0 >
#pragma hila loop_function
inline cmplx<T> operator-(const A &a, const cmplx<T> & c) {
  return cmplx<T>(a - c.re, -c.im);
}


// *
// template <typename T>
// #pragma hila loop_function
// inline cmplx<T> operator*(const cmplx<T> & a, const cmplx<T> & b) {
//   return cmplx<T>(a.re*b.re - a.im*b.im, a.im*b.re + a.re*b.im);
// }
template <typename T>
#pragma hila loop_function
inline cmplx<T> operator*(cmplx<T> a, const cmplx<T> & b) {
  a *= b;
  return a;
}

// TODO: for avx vector too -- #define new template macro
template <typename T, typename A,
          std::enable_if_t<is_arithmetic<A>::value, int> = 0 >
#pragma hila loop_function
inline cmplx<T> operator*(const cmplx<T> & c, const A & a) {
  return cmplx<T>(c.re * a, c.im * a);
}

template <typename T, typename A,
          std::enable_if_t<is_arithmetic<A>::value, int> = 0 >
#pragma hila loop_function
inline cmplx<T> operator*(const A &a, const cmplx<T> & c) {
  return cmplx<T>(a * c.re, a * c.im);
}


// /   a/b = ab*/|b|^2
// template <typename T>
// #pragma hila loop_function
// inline cmplx<T> operator/(const cmplx<T> & a, const cmplx<T> & b) {
//   T n = b.norm_sq();
//   return cmplx<T>( (a.re*b.re + a.im*b.im)/n, (a.im*b.re - a.re*b.im)/n );
// }
template <typename T>
#pragma hila loop_function
inline cmplx<T> operator/(cmplx<T> a, const cmplx<T> & b) {
  a /= b;
  return a;
}

// TODO: for avx vector too -- #define new template macro
template <typename T, typename A,
          std::enable_if_t<is_arithmetic<A>::value, int> = 0 >
#pragma hila loop_function
inline cmplx<T> operator/(const cmplx<T> & c, const A & a) {
  return cmplx<T>(c.re / a, c.im / a);
}

// a/c = ac*/|c|^2
template <typename T, typename A,
          std::enable_if_t<is_arithmetic<A>::value, int> = 0 >
#pragma hila loop_function
inline cmplx<T> operator/(const A &a, const cmplx<T> & c) {
  T n = c.squarenorm();
  return cmplx<T>((a * c.re)/n, -(a * c.im)/n);
}

// write also multiply-add directly with complex numbers
template <typename T>
#pragma hila loop_function
inline cmplx<T> mul_add(const cmplx<T> &a, const cmplx<T>  &b, const cmplx<T> &c ) {
  //a*b + c
  cmplx<T> r;
  T t1 = mul_add(a.re , b.re, c.re);
  T t2 = mul_add(a.re , b.im, c.im);
  r.re = nmul_add( a.im, b.im, t1 );  // -a.im*b.im + a.re*b.re + c.re
  r.im = mul_add(  a.im, b.re, t2 ); // a.im*b.re + a.re*b.im + c.im
  return r;
}
 

// Operators to implement imaginary unit 1_i, enablig expressions  3 + 2_i  etc.
// Underscore seems to be required here
#pragma hila loop_function
constexpr cmplx<double> operator""_i(long double a) {
  return cmplx<double>{0.0,a};
}

#pragma hila loop_function
constexpr cmplx<double> operator""_i(unsigned long long a) {
  return cmplx<double>(0.0,static_cast<double>(a));
}

template <typename T>
#pragma hila loop_function
std::ostream& operator<<(std::ostream &strm, const cmplx<T> A) {
  return strm << "(" << A.re << ", " << A.im << ")";
}

template<typename Accuracy> 
#pragma hila loop_function
inline cmplx<Accuracy> conj(cmplx<Accuracy> val){
  return val.conj();
}

template<typename T> 
#pragma hila loop_function
inline auto norm_squared(cmplx<T> val){
  return val.norm_sq();
}

template <typename T>
#pragma hila loop_function
inline void random( cmplx<T> & c ) {
  random(c.re);
  random(c.im); 
}

template <typename T>
#pragma hila loop_function
inline void gaussian_random( cmplx<T> & c ) {
  gaussian_random(c.re);
  gaussian_random(c.im); 
}

//////////////////////////////////////////////////////////////////////////

// define also real(), imag(), conj() -functions for basic arithmetic types
template<typename T, std::enable_if_t<is_arithmetic<T>::value,int> = 0 >
#pragma hila loop_function
inline T real(T val){
  return val;
}

template<typename T, std::enable_if_t<is_arithmetic<T>::value,int> = 0 >
#pragma hila loop_function
inline T imag(T val){
  return static_cast<T>(0);
}

template<typename T, std::enable_if_t<is_arithmetic<T>::value,int> = 0 >
#pragma hila loop_function
inline T conj(T val){
  return val;
}



////////////////////////////////////////////////////////////////////////
/// And utility templates
/// Define is_cmplx<T>::value -template, using specialization
template< typename T>
struct is_cmplx : std::integral_constant<
  bool, false
> {};

template< typename T>
struct is_cmplx<cmplx<T>> : std::integral_constant<
  bool, true
> {};

// and a template is_cmplx_or_real<T>::value
template< typename T >
struct is_cmplx_or_arithmetic : std::integral_constant<
  bool,
  is_arithmetic<T>::value || is_cmplx<T>::value
> {};



#endif
<|MERGE_RESOLUTION|>--- conflicted
+++ resolved
@@ -28,17 +28,13 @@
 inline T nmul_add(T a, T b, T c) { return c - a*b; }
 
 
-<<<<<<< HEAD
-/// Define complex type as a template. This allows Hilapp to replace the internal
-/// type with a vector.
-=======
-
 
 ///////////////////////////////////////////////////////////////////////////////
 /// main cmpx type definition
+/// Define complex type as a template. This allows Hilapp to replace the internal
+/// type with a vector. The datatype T must be an arithmetic type.
 ///////////////////////////////////////////////////////////////////////////////
 
->>>>>>> d400b8d1
 template <typename T = double>
 struct cmplx {
   
