#ifndef MATRIX_H_
#define MATRIX_H_

#include<type_traits>
#include<sstream>
#include "operations.h"
#include "datatypes/cmplx.h"


// Do this macro here to ease "switching" between using
// mul_add operation and the normal sum
// THE mul_add METHOD SEEMS TO BE SLOWER?
#define MUL_SUM(a, b, c) c += a*b
// #define MUL_SUM(a, b, c) c = mul_add(a, b, c)


////////////////////////////////////////////////////////////////
/// The main nxm matrix type template
////////////////////////////////////////////////////////////////
template <const int n, const int m, typename T>
class Matrix {
  public:
    static_assert(is_cmplx_or_arithmetic<T>::value, "Matrix requires cmplx or arithmetic type");

    /// The data as a one dimensional array
    T c[n*m];

    /// std incantation for field types
    using base_type = typename base_type_struct<T>::type;

    /// define default constructors to ensure std::is_trivial
    Matrix() = default;
    /// define default constructors to ensure std::is_trivial
    ~Matrix() = default;
    /// define default constructors to ensure std::is_trivial
    Matrix(const Matrix<n,m,T> & v) = default;

    /// standard access ops m.e(i,j) - assume T is small, as it should
    #pragma hila loop_function
    inline T  e(const int i, const int j) const { return c[i*m + j]; }
    /// standard access ops m.e(i,j) - assume T is small, as it should
    #pragma hila loop_function
    inline T& e(const int i, const int j) { return c[i*m + j]; }

    
    /// declare single e here too in case we have a vector
    /// (one size == 1)
    #pragma hila loop_function
    template <int q=n, int p=m,
              std::enable_if_t< (q == 1 || p == 1), int> = 0 >
    inline T e(const int i) const { return c[i]; }

    /// declare single e here too in case we have a vector
    /// (one size == 1)
    #pragma hila loop_function
    template <int q=n, int p=m,
              std::enable_if_t< (q == 1 || p == 1), int> = 0 >
    inline T& e(const int i) { return c[i]; }


    /// casting from one Matrix (number) type to another: do not do this automatically.
    /// but require an explicit cast operator.  This makes it easier to write code.
    /// or should it be automatic?  keep/remove explicit?
    /// TODO: CHECK AVX CONVERSIONS
    template <typename S,
              std::enable_if_t<std::is_convertible<T,S>::value, int> = 0 >
    operator Matrix<n,m,S>() {
      Matrix<n,m,S> res;
      for (int i=0; i<n*m; i++) res.c[i] = static_cast<S>(c[i]);
      return res;
    }

    /// unary -
    inline Matrix<n,m,T> operator-() const { 
      Matrix<n,m,T> res;
      for (int i=0; i<n*m; i++) res.c[i] = -c[i];
      return res;
    }

<<<<<<< HEAD
    /// Assign from "scalar" for square matrix
=======
    // Assign from other type matrix
    template <typename S, std::enable_if_t<is_assignable<T&,S>::value, int> = 0 >
    #pragma hila loop_function
    inline Matrix<n,m,T> & operator= (const Matrix<n,m,S> & rhs) {
      for (int i=0; i<n*m; i++) {
        c[i] = static_cast<T>(rhs.c[i]);
      }
      return *this;
    }

    // Assign from "scalar" for square matrix
>>>>>>> 9915c61c
    template <typename S, std::enable_if_t<is_assignable<T&,S>::value, int> = 0 >
    #pragma hila loop_function
    inline Matrix<n,m,T> & operator= (const S rhs) {
      static_assert( n==m, "rows != columns : assigning a scalar only possible for a square Matrix");
      for (int i=0; i<n; i++) for (int j=0; j<n; j++) {
        if (i==j) e(i,j) = static_cast<T>(rhs);
        else e(i,j) = static_cast<T>(0);
      }
      return *this;
    }

    /// copy constructor from scalar
    template <typename S, std::enable_if_t<is_assignable<T&,S>::value, int> = 0 >
    #pragma hila loop_function
    Matrix(const S rhs) {
      static_assert(n==m, "rows != columns : scalar assignment possible for square matrices only!");
      for (int i=0; i<n; i++) for (int j=0; j<n; j++) {
        if (i==j) e(i,j) = static_cast<T>(rhs);
        else e(i,j) = static_cast<T>(0);
      }
    }

    /// assign and construct from zero
    #pragma hila loop_function
    inline Matrix(const Zero z) {
      for (int i=0; i<n*m; i++) c[i] = static_cast<T>(0);
    }

    /// construct from zero
    #pragma hila loop_function
    inline Matrix<n,m,T> & operator= (const Zero z) {
      for (int i=0; i<n*m; i++) c[i] = static_cast<T>(0);
      return *this;
    }


<<<<<<< HEAD
    /// add assign a Matrix
=======
    // +=, -= operators for Matrix and scalar
    template <typename S,
              std::enable_if_t<std::is_convertible<S,T>::value, int> = 0 >
>>>>>>> 9915c61c
    #pragma hila loop_function
    Matrix<n,m,T> & operator+=(const Matrix<n,m,S> & rhs){
      for (int i=0; i < n*m; i++) {
        c[i] += rhs.c[i];
      }
      return *this;
    }

<<<<<<< HEAD
    /// subtract assign a Matrix
=======
    template <typename S,
              std::enable_if_t<std::is_convertible<S,T>::value, int> = 0 >
>>>>>>> 9915c61c
    #pragma hila loop_function
    Matrix<n,m,T> & operator-=(const Matrix<n,m,S> & rhs){
      for (int i=0; i < n*m; i++) {
        c[i] -= rhs.c[i];
      }
      return *this;
    }

    /// add assign type T and convertible
    #pragma hila loop_function
    template <typename S,
              std::enable_if_t<std::is_convertible<type_plus<T,S>,T>::value, int> = 0 >
    Matrix<n,m,T> & operator+=(const S rhs){
      static_assert(n==m, "rows != columns : scalar addition possible for square matrices only!");
      for (int i=0; i < n; i++) {
        e(i,i) += static_cast<T>(rhs);
      }
      return *this;
    }

    /// subtract assign type T and convertible
    #pragma hila loop_function
    template <typename S,
              std::enable_if_t<std::is_convertible<type_minus<T,S>,T>::value, int> = 0 >
    Matrix<n,m,T> & operator-=(const S rhs){
      static_assert(n==m, "rows != columns : scalar subtraction possible for square matrices only!");
      for (int i=0; i < n; i++) {
        e(i,i) -= static_cast<T>(rhs);
      }
      return *this;
    }

    /// multiply assign with matrix
    #pragma hila loop_function
    template <int p,typename S,
              std::enable_if_t<std::is_convertible<type_mul<T,S>,T>::value, int> = 0 >
    Matrix<n,m,T> & operator*=(const Matrix<m,p,S> & rhs){
      static_assert(m==p, "can't assign result of *= to lhs Matrix, because doing so would change it's dimensions");
      *this = *this * rhs;
      return *this;
    }

    /// multiply assign with scalar
    #pragma hila loop_function
    template <typename S,
              std::enable_if_t<std::is_convertible<type_mul<T,S>,T>::value, int> = 0 >
    Matrix<n,m,T> & operator*=(const S rhs) {
      for (int i=0; i<n*m; i++) {
        c[i] *= rhs;
      }
      return *this;
    }

    /// divide assign with scalar
    #pragma hila loop_function
    template <typename S,
              std::enable_if_t<std::is_convertible<type_div<T,S>,T>::value, int> = 0 >
    Matrix<n,m,T> & operator/=(const S rhs) {
      for (int i=0; i<n*m; i++) {
        c[i] /= rhs;
      }
      return *this;
    }

    /// numpy style matrix fill
    template <typename S, std::enable_if_t<is_assignable<T&,S>::value, int> = 0 >
    #pragma hila loop_function
    Matrix<n,m,T> & fill(const S rhs) {
      T t = static_cast<T>(rhs);
      for (int i=0; i<n*m; i++) c[i] = t;
      return *this;
    }

<<<<<<< HEAD
    /// return copy of transpose of this matrix
=======
    // add scalar to matrix/vector
    template <typename S, std::enable_if_t<is_assignable<T&,S>::value, int> = 0 >
    #pragma hila loop_function
    Matrix<n,m,T> plus_scalar(const S rhs) const {
      Matrix<n,m,T> res;
      for (int i=0; i<n*m; i++) res.c[i] = c[i] + rhs;
      return res;
    }

    // sub scalar to matrix/vector
    template <typename S, std::enable_if_t<is_assignable<T&,S>::value, int> = 0 >
    #pragma hila loop_function
    Matrix<n,m,T> minus_scalar(const S rhs) const {
      Matrix<n,m,T> res;
      for (int i=0; i<n*m; i++) res.c[i] = c[i] - rhs;
      return res;
    }


    //return copy of transpose of this matrix
>>>>>>> 9915c61c
    #pragma hila loop_function
    inline Matrix<m,n,T> transpose() const { 
      Matrix<m,n,T> res;
      for (int i=0; i<m; i++) for (int j=0; j<n; j++) {
        res.e(i,j) = e(j,i);
      }
      return res;
    }

    /// and complex conjugate
    #pragma hila loop_function
    inline Matrix<n,m,T> conj() const { 
      Matrix<n,m,T> res;
      for (int i=0; i<n*m; i++) {
        res.c[i] = ::conj(c[i]);
      }
      return res;
    }
        
    /// return copy of adjoint/dagger of this Matrix
    #pragma hila loop_function
    inline Matrix<m,n,T> adjoint() const { 
      Matrix<m,n,T> res;
      for (int i=0; i<m; i++) for (int j=0; j<n; j++) {
        res.e(i,j) = ::conj(e(j,i));
      }
      return res;
    }

    /// alias dagger() to adjoint()
    #pragma hila loop_function
    inline Matrix<m,n,T> dagger() const { return adjoint(); }

    /// return real part
    #pragma hila loop_function
    inline Matrix<n,m,number_type<T>> real() const { 
      Matrix<n,m,number_type<T>> res;
      for (int i=0; i<m*n; i++) {
        res.c[i] = real(c[i]);
      }
      return res;
    }

    /// return imaginary part
    #pragma hila loop_function
    inline Matrix<n,m,number_type<T>> imag() const { 
      Matrix<n,m,number_type<T>> res;
      for (int i=0; i<m*n; i++) {
        res.c[i] = imag(c[i]);
      }
      return res;
    }


    /// matrix trace (return type T)
    #pragma hila loop_function
    T trace() const {
      static_assert(n==m, "trace not defined for non square matrices!");
      T result = 9;
      for (int i=0; i < n; i++){
        result += e(i,i);
      }
      return result;
    }

    /// calculate square norm - sum of squared elements
    number_type<T> norm_sq() const {
      number_type<T> result = 0;
      for (int i=0; i<n*m; i++) {
        result += norm_squared(c[i]);
      }
      return result;
    }

    /// dot product - vector . vector
    #pragma hila loop_function
    template <int p, std::enable_if_t<(p==1 && m==1),int> = 0>
    inline T dot(const Matrix<n,p,T> &rhs) const {
      T r = 0;
      for (int i=0; i<n; i++) {
        r += ::conj(c[i]) * rhs.c[i];
      }
      return r;
    }

    /// dot with matrix - matrix
    #pragma hila loop_function
    template <int p,
              std::enable_if_t<(p>1 || m>1),int> = 0>
    inline Matrix<m,p,T> dot(const Matrix<n,p,T> & rhs) const {
      Matrix<m,p,T> res;
      for (int i=0; i<m; i++) for (int j=0; j<p; j++) {
        res.e(i,j) = 0;
        for (int k=0; k<n; j++) res.e(i,j) += ::conj(e(k,i))*rhs.e(k,j);
      }
    }

    /// element-by-element multiply
    #pragma hila loop_function
    Matrix<n,m,T> element_mul(const Matrix<n,m,T> & rhs) const {
      Matrix<n,m,T> res;
      for (int i=0; i<n*m; i++) res.c[i] = c[i] * rhs.c[i];
      return res;
    }

    /// element-by-element divide
    #pragma hila loop_function
    Matrix<n,m,T> element_div(const Matrix<n,m,T> & rhs) const {
      Matrix<n,m,T> res;
      for (int i=0; i<n*m; i++) res.c[i] = c[i] / rhs.c[i];
      return res;
    }
  
 

    /// Generate random elements
    #pragma hila loop_function
    Matrix<n, m, T> & random() {
      for (int i=0; i<n*m; i++) {
        ::random(c[i]);
      }
      return *this;
    }

    /// Generate gaussian random elements
    #pragma hila loop_function
    inline Matrix<n, m, T> & gaussian(){ 
      for (int i = 0; i < n*m; i++) {
        ::gaussian_random(c[i]);
      }
      return *this;
    }

    /// Convert to string for printing
    std::string str() const {
      std::stringstream text;
      for (int i=0; i<n; i++){
        for (int j=0; j<m; j++) {
          text << e(i,j) << " ";
        }
        text << '\n';
      }
      return text.str();
    }
};


/// do transpose and adjoint functions here
template <const int n, const int m, typename T>
#pragma hila loop_function
inline Matrix<n,m,T> transpose(const Matrix<m,n,T> & arg) {
  return arg.transpose();
}
/// conjugate
template <const int n, const int m, typename T>
#pragma hila loop_function
inline Matrix<n,m,T> conj(const Matrix<n,m,T> & arg) {
  return arg.conj();
}
/// adjoint (=conjugate)
template <const int n, const int m, typename T>
#pragma hila loop_function
inline Matrix<n,m,T> adjoint(const Matrix<m,n,T> & arg) {
  return arg.adjoint();
}
/// dagger (=conjugate)
template <const int n, const int m, typename T>
#pragma hila loop_function
inline Matrix<n,m,T> dagger(const Matrix<m,n,T> & arg) {
  return arg.adjoint();
}
/// trace
template <const int n, const int m, typename T>
#pragma hila loop_function
inline T trace(const Matrix<n,m,T> & arg) {
  return arg.trace();
}
/// real part
template <const int n, const int m, typename T>
#pragma hila loop_function
inline Matrix<n,m,number_type<T>> real(const Matrix<n,m,T> & arg) {
  return arg.real();
}
/// imaginary part
template <const int n, const int m, typename T>
#pragma hila loop_function
inline Matrix<n,m,number_type<T>> imag(const Matrix<n,m,T> & arg) {
  return arg.imag();
}




/// templates needed for naive calculation of determinants
template<int n, int m, typename T>
#pragma hila loop_function
Matrix<n - 1, m - 1, T> Minor(const Matrix<n, m, T> & bigger, int i, int j){
  Matrix<n - 1, m - 1, T> result;
  int ri = 0, bi = 0;
  for (int p = 0; p < n; p++) for (int l = 0; l < m; l++, bi++){
    if (p != i && l != j) {
      result.c[ri] = bigger.c[bi];
      ri++;
    }
  }
  return result;
}

/// determinant -> use LU factorization later
template<int n, int m, typename T>
#pragma hila loop_function
T det(const Matrix<n, m, T> & mat){
  static_assert(n==m, "determinants defined only for square matrices");
  T result = 0;
  number_type<T> parity = 1, opposite = -1;
  for (int i = 0; i < n; i++){
    Matrix<n - 1, m - 1, T> minor = Minor(mat, 0, i);
    result += parity*det(minor)*mat.e(0,i);
    parity *= opposite;
  }
  return result;
}

/// 2x2 matrix det
template<typename T>
#pragma hila loop_function
T det(const Matrix<2,2,T> & mat){
  return mat.e(0,0)*mat.e(1,1) - mat.e(1,0)*mat.e(0,1);
}

/// 1x1 matrix det (trivial)
template<typename T>
#pragma hila loop_function
T det(const Matrix<1,1,T> & mat) {
  return mat.e(0,0);
}


<<<<<<< HEAD
/// Now matrix additions: matrix + matrix
#pragma hila loop_function
=======
//Now matrix additions: matrix + matrix

>>>>>>> 9915c61c
template <int n, int m, typename T>
#pragma hila loop_function
inline Matrix<n,m,T> operator+(Matrix<n,m,T> a, const Matrix<n,m,T> & b){
  a += b;
  return a;
}

<<<<<<< HEAD
/// Matrix subtract
#pragma hila loop_function
=======
>>>>>>> 9915c61c
template <int n, int m, typename T>
#pragma hila loop_function
inline Matrix<n,m,T> operator-(Matrix<n,m,T> a, const Matrix<n,m,T> & b){
  a -= b;
  return a;
}

/// Matrix + scalar
#pragma hila loop_function
template <int n, int m, typename T, typename S,
          std::enable_if_t<std::is_convertible<type_plus<T,S>,T>::value, int> = 0 >
inline Matrix<n,m,T> operator+(Matrix<n,m,T> a, const S b){
  a += b;
  return a;
}

/// scalar + matrix
#pragma hila loop_function
template <int n, int m, typename T, typename S,
          std::enable_if_t<std::is_convertible<type_plus<T,S>,T>::value, int> = 0 >
inline Matrix<n,m,T> operator+(const S b, Matrix<n,m,T> a){
  a += b;
  return a;
}

<<<<<<< HEAD
/// matrix - scalar
#pragma hila loop_function
=======
// matrix - scalar
>>>>>>> 9915c61c
template <int n, int m, typename T, typename S,
          std::enable_if_t<std::is_convertible<type_minus<T,S>,T>::value, int> = 0 >
#pragma hila loop_function
Matrix<n,m,T> operator-(Matrix<n,m,T> a, const S b){
  a -= b;
  return a;
}

/// scalar - matrix
#pragma hila loop_function
template <int n, int m, typename T, typename S,
          std::enable_if_t<std::is_convertible<type_minus<S,T>,T>::value, int> = 0 >
inline Matrix<n,m,T> operator-(const S b, Matrix<n,m,T> a){
  static_assert(n==m, "rows != columns : scalar subtraction possible for square matrices only!");
  for (int i=0; i<n; i++) a.e(i,i) = static_cast<T>(b) - a.e(i,i);
  return a;
}


////////////////////////////////////////
/// matrix * matrix is the most important bit
template <int n, int m, int p, typename T>
#pragma hila loop_function
inline Matrix<n,p,T> operator*(const Matrix<n,m,T> & A, const Matrix<m,p,T> & B) {
  Matrix<n,p,T> res;

  if constexpr (n > 1 && p > 1) {
    // normal matrix*matrix
    for (int i=0; i<n; i++) for (int j=0; j<p; j++) {
      res.e(i,j) = 0;
      for (int k=0; k<m; k++) {
        res.e(i,j) += A.e(i,k)*B.e(k,j);
      }
    }
  } else if constexpr ( p == 1 ) {
    // matrix * vector
    for (int i=0; i<n; i++) {
      res.e(i) = 0;
      for (int k=0; k<m; k++) {
        res.e(i) += A.e(i,k)*B.e(k);
      }
    }
  } else if constexpr ( n == 1 ) {
    // horiz. vector * matrix
    for (int j=0; j<p; j++) {
      res.e(j) = 0;
      for (int k=0; k<m; k++) {
        res.e(j) += A.e(k)*B.e(k,j);
      }
    }
  }
  return res;
}

/// and treat separately horiz. vector * vector
template <int m, typename T>
#pragma hila loop_function
T operator*(const Matrix<1,m,T> & A, const Matrix<m,1,T> & B) {
  T res = 0;
  for (int i=0; i<m; i++) {
    res += A.e(i)*B.e(i);
  }
  return res;
}


/// matrix * scalar
template <int n, int m, typename T, typename S,
          std::enable_if_t<std::is_convertible<type_mul<T,S>,T>::value, int> = 0 >
Matrix<n,m,T> operator*(Matrix<n,m,T> mat, const S rhs) {
  mat *= rhs;
  return mat;
}

/// scalar * matrix
template <int n, int m, typename T, typename S,
          std::enable_if_t<std::is_convertible<type_mul<S,T>,T>::value, int> = 0 >
Matrix<n,m,T> operator*(const S rhs, Matrix<n,m,T> mat) {
  mat *= rhs;         // assume commutativity, should be ok
  return mat;
}

/// matrix / scalar
template <int n, int m, typename T, typename S,
          std::enable_if_t<std::is_convertible<type_div<T,S>,T>::value, int> = 0 >
Matrix<n,m,T> operator/(Matrix<n,m,T> mat, const S rhs) {
  mat /= rhs;
  return mat;
}


/// Stream operator
template <int n, int m, typename T>
std::ostream& operator<<(std::ostream &strm, const Matrix<n,m,T> &A) {
  if constexpr (n == 1 || m == 1) {
    // print a vector, horizontally
    strm << '[';
    for (int i=0; i<n*m; i++) strm << ' ' << A.e(i);
    strm << " ]";
    if (n > 1) strm << "^T";
  } else {
    // now a matrix - split the matrix on lines.  
    // do it so that columns are equal width...
    std::vector<std::string> lines,columns;
    lines.resize(n); 
    columns.resize(n);

    for (int i=0; i<n; i++) lines[i] = "[ ";
    for (int j=0; j<m; j++) {
      int size = 0;
      for (int i=0; i<n; i++) {
        std::stringstream item;
        item << A.e(i,j);
        columns[i] = item.str();
        if (columns[i].size() > size) size = columns[i].size();
      }
      for (int i=0; i<n; i++) {
        lines[i].append(size-columns[i].size(),' ');
        lines[i].append(columns[i]);
        lines[i].append(1,' ');
      }
    }
    for (int i=0; i<n; i++) {
      strm << lines[i] << "]\n";
    }
  }
  return strm;
}

/// Norm squared function
template<int n, int m, typename T>
inline number_type<T> norm_squared(const Matrix<n,m,T> & rhs){
  return rhs.norm_sq();
}

/// Function that calls random()-method
template<int n, int m, typename T>
inline void random(Matrix<n,m,T> & mat) {
  mat.random();
}

/// Function that calls the gaussian()-method
template<int n, int m, typename T>
inline void gaussian_random(Matrix<n,m,T> & mat) {
  mat.gaussian();
}


/// find determinant using LU decomposition. Algorithm: numerical Recipes, 2nd ed. p. 47 ff
template <int n, typename T, typename radix=number_type<T>,
          std::enable_if_t<is_arithmetic<radix>::value, int> = 0,
          std::enable_if_t<std::is_same<T,cmplx<radix>>::value, int> = 0 >
cmplx<radix> det_lu( const Matrix<n,n,T> & mat) {

  int i, imax, j, k;
  radix big, d, temp, dum;
  cmplx<radix> cdum, csum, ctmp1;
  radix vv[n];
  cmplx<radix> a[n][n];
  cmplx<radix> one;

  one = cmplx<radix>(1,0);
  d = 1;
  imax = -1;

  for (i=0; i<n; i++) for(j=0; j<n; j++) a[i][j] = mat.e(i,j);
  for (i=0; i<n; i++) {
    big = 0;
    for(j=0; j<n; j++) {
      if ((temp = a[i][j].abs()) > big)
        big = temp;
    }
    assert(big != 0.0 && "Determinant does not exist\n");
    vv[i] = 1.0/big;
  }

  for (j=0; j<n; j++) {
    for (i=0; i<j; i++) {
      csum = a[i][j];
      for (k=0; k<i; k++) {
        csum -= a[i][k]*a[k][j];
      }
      a[i][j] = csum;
    }

    big = 0;
    for (i=j; i<n; i++) {
      csum = a[i][j];
      for (k=0; k<j; k++) {
          csum -= a[i][k]*a[k][j];
      }
      a[i][j] = csum;
      if ((dum = vv[i]*csum.abs()) >= big) {
          big = dum;
          imax = i;
      }
    }

    if (j != imax) {
      for (k=0; k<n; k++) {
        cdum = a[imax][k];
        a[imax][k] = a[j][k];
        a[j][k] = cdum;
      }
      d = -d;
      vv[imax] = vv[j];
    }

    if (a[j][j].abs() == static_cast<radix>(0.0))
      a[j][j] = cmplx<radix>(1e-20,0);

    if (j != n-1) {
      cdum = one/a[j][j];
      for (i=j+1; i<n; i++) {
        a[i][j] = a[i][j]*cdum;
      }
    }
  }

  csum = cmplx<radix>(d,0.0);
  for (j=0; j<n; j++) {
    csum = csum*a[j][j];
  }

  return (csum);
}

/// find determinant using LU decomposition. Algorithm: numerical Recipes, 2nd ed. p. 47 ff
template <int n, typename T, std::enable_if_t<is_arithmetic<T>::value, int> = 0>
T det_lu(const Matrix<n,n,T> & mat) {
  int i, imax, j, k;
  T big, d, temp, dum;
  T cdum, csum, ctmp1;
  T vv[n];
  T a[n][n];
  d=1;
  imax = -1;

  for (i=0; i<n; i++) for(j=0; j<n; j++) a[i][j] = mat.e(i,j);
  for (i=0; i<n; i++) {
    big = 0;
    for(j=0; j<n; j++) {
      if ((temp = a[i][j]) > big)
        big = temp;
    }
    assert(big != 0.0 && "Determinant does not exist\n");
    vv[i] = 1.0/big;
  }

  for (j=0; j<n; j++) {
    for (i=0; i<j; i++) {
      csum = a[i][j];
      for (k=0; k<i; k++) {
        csum -= a[i][k]*a[k][j];
      }
      a[i][j] = csum;
    }

    big = 0;
    for (i=j; i<n; i++) {
      csum = a[i][j];
      for (k=0; k<j; k++) {
          csum -= a[i][k]*a[k][j];
      }
      a[i][j] = csum;
      if ((dum = vv[i]*csum) >= big) {
          big = dum;
          imax = i;
      }
    }

    if (j != imax) {
      for (k=0; k<n; k++) {
        cdum = a[imax][k];
        a[imax][k] = a[j][k];
        a[j][k] = cdum;
      }
      d = -d;
      vv[imax] = vv[j];
    }

    if (a[j][j] == static_cast<T>(0.0))
      a[j][j] = 1e-20;

    if (j != n-1) {
      cdum = 1.0/a[j][j];
      for (i=j+1; i<n; i++) {
        a[i][j] = a[i][j]*cdum;
      }
    }
  }

  csum = d;
  for (j=0; j<n; j++) {
    csum = csum*a[j][j];
  }

  return (csum);
}

///////////////////////////////////////////////////////////////
/// Define Vector as a special case of Matrix
///////////////////////////////////////////////////////////////
template <int n,typename T>
using Vector = Matrix<n,1,T>;

///////////////////////////////////////////////////////////////
/// Define HorizontalVector as a special case of Matrix
///////////////////////////////////////////////////////////////
template <int n,typename T>
using HorizontalVector = Matrix<1,n,T>;

///////////////////////////////////////////////////////////////
/// Define SquareMatrix as a special case of Matrix
///////////////////////////////////////////////////////////////
template <int n,typename T>
using SquareMatrix = Matrix<n,n,T>;








#endif<|MERGE_RESOLUTION|>--- conflicted
+++ resolved
@@ -77,10 +77,7 @@
       return res;
     }
 
-<<<<<<< HEAD
     /// Assign from "scalar" for square matrix
-=======
-    // Assign from other type matrix
     template <typename S, std::enable_if_t<is_assignable<T&,S>::value, int> = 0 >
     #pragma hila loop_function
     inline Matrix<n,m,T> & operator= (const Matrix<n,m,S> & rhs) {
@@ -90,8 +87,7 @@
       return *this;
     }
 
-    // Assign from "scalar" for square matrix
->>>>>>> 9915c61c
+    /// Assign from "scalar" for square matrix
     template <typename S, std::enable_if_t<is_assignable<T&,S>::value, int> = 0 >
     #pragma hila loop_function
     inline Matrix<n,m,T> & operator= (const S rhs) {
@@ -128,13 +124,9 @@
     }
 
 
-<<<<<<< HEAD
     /// add assign a Matrix
-=======
-    // +=, -= operators for Matrix and scalar
     template <typename S,
               std::enable_if_t<std::is_convertible<S,T>::value, int> = 0 >
->>>>>>> 9915c61c
     #pragma hila loop_function
     Matrix<n,m,T> & operator+=(const Matrix<n,m,S> & rhs){
       for (int i=0; i < n*m; i++) {
@@ -143,12 +135,9 @@
       return *this;
     }
 
-<<<<<<< HEAD
     /// subtract assign a Matrix
-=======
     template <typename S,
               std::enable_if_t<std::is_convertible<S,T>::value, int> = 0 >
->>>>>>> 9915c61c
     #pragma hila loop_function
     Matrix<n,m,T> & operator-=(const Matrix<n,m,S> & rhs){
       for (int i=0; i < n*m; i++) {
@@ -222,10 +211,7 @@
       return *this;
     }
 
-<<<<<<< HEAD
     /// return copy of transpose of this matrix
-=======
-    // add scalar to matrix/vector
     template <typename S, std::enable_if_t<is_assignable<T&,S>::value, int> = 0 >
     #pragma hila loop_function
     Matrix<n,m,T> plus_scalar(const S rhs) const {
@@ -234,7 +220,7 @@
       return res;
     }
 
-    // sub scalar to matrix/vector
+    /// sub scalar to matrix/vector
     template <typename S, std::enable_if_t<is_assignable<T&,S>::value, int> = 0 >
     #pragma hila loop_function
     Matrix<n,m,T> minus_scalar(const S rhs) const {
@@ -245,7 +231,6 @@
 
 
     //return copy of transpose of this matrix
->>>>>>> 9915c61c
     #pragma hila loop_function
     inline Matrix<m,n,T> transpose() const { 
       Matrix<m,n,T> res;
@@ -484,13 +469,7 @@
 }
 
 
-<<<<<<< HEAD
 /// Now matrix additions: matrix + matrix
-#pragma hila loop_function
-=======
-//Now matrix additions: matrix + matrix
-
->>>>>>> 9915c61c
 template <int n, int m, typename T>
 #pragma hila loop_function
 inline Matrix<n,m,T> operator+(Matrix<n,m,T> a, const Matrix<n,m,T> & b){
@@ -498,11 +477,7 @@
   return a;
 }
 
-<<<<<<< HEAD
 /// Matrix subtract
-#pragma hila loop_function
-=======
->>>>>>> 9915c61c
 template <int n, int m, typename T>
 #pragma hila loop_function
 inline Matrix<n,m,T> operator-(Matrix<n,m,T> a, const Matrix<n,m,T> & b){
@@ -528,12 +503,7 @@
   return a;
 }
 
-<<<<<<< HEAD
 /// matrix - scalar
-#pragma hila loop_function
-=======
-// matrix - scalar
->>>>>>> 9915c61c
 template <int n, int m, typename T, typename S,
           std::enable_if_t<std::is_convertible<type_minus<T,S>,T>::value, int> = 0 >
 #pragma hila loop_function
