--- conflicted
+++ resolved
@@ -1,4 +1,4 @@
-<<<<<<< HEAD
+/** @file matrix.h */
 /**
  * @file matrix.h
  * @brief Definition of Matrix types
@@ -9,9 +9,6 @@
  *
  */
 
-=======
-/** @file matrix.h */
->>>>>>> 373bf9b2
 #ifndef MATRIX_H_
 #define MATRIX_H_
 
@@ -30,32 +27,16 @@
 class Matrix;
 
 /**
-<<<<<<< HEAD
- * @brief Vertical Vector is defined as Matrix with width 1, which consequently defines vector
- * operations
- *
- * @tparam n Length of Vector
- * @tparam T Vector type
-=======
  * @var Vector is defined as 1-column Matrix
->>>>>>> 373bf9b2
  */
 template <int n, typename T>
 using Vector = Matrix<n, 1, T>;
 
 /**
-<<<<<<< HEAD
- * @brief Horizontal Vector is defined as Matrix with height 1, which consequently defines vector
- * operations
+ * @brief RowVector is a 1-row Matrix
  *
- * @tparam n Length of Vector
- * @tparam T Vector type
-=======
- * @brief RowVector is a 1-row Matrix
- * 
- * @tparam n 
- * @tparam T 
->>>>>>> 373bf9b2
+ * @tparam n
+ * @tparam T
  */
 template <int n, typename T>
 using RowVector = Matrix<1, n, T>;
