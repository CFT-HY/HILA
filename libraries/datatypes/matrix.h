#ifndef MATRIX_H_
#define MATRIX_H_

#include<type_traits>
#include<sstream>
#include "operations.h"
#include "datatypes/cmplx.h"


// Do this macro here to ease "switching" between using
// mul_add operation and the normal sum
// THE mul_add METHOD SEEMS TO BE SLOWER?
#define MUL_SUM(a, b, c) c += a*b
// #define MUL_SUM(a, b, c) c = mul_add(a, b, c)


////////////////////////////////////////////////////////////////
/// finally, the main nxm matrix type template
////////////////////////////////////////////////////////////////

template <const int n, const int m, typename T>
class Matrix {
  public:
    static_assert(is_cmplx_or_arithmetic<T>::value, "Matrix requires cmplx or arithmetic type");

    T c[n*m];

    // std incantation for field types
    using base_type = typename base_type_struct<T>::type;

    // define these to ensure std::is_trivial
    Matrix() = default;
    ~Matrix() = default;
    Matrix(const Matrix<n,m,T> & v) = default;

    // standard access ops m.e(i,j) - assume T is small, as it should
    #pragma hila loop_function
    inline T  e(const int i, const int j) const { return c[i*m + j]; }
    #pragma hila loop_function
    inline T& e(const int i, const int j) { return c[i*m + j]; }

    
    // declare single e here too in case we have a vector
    // (one size == 1)
    #pragma hila loop_function
    template <int q=n, int p=m,
              std::enable_if_t< (q == 1 || p == 1), int> = 0 >
    inline T e(const int i) const { return c[i]; }

    #pragma hila loop_function
    template <int q=n, int p=m,
              std::enable_if_t< (q == 1 || p == 1), int> = 0 >
    inline T& e(const int i) { return c[i]; }


    // casting from one Matrix (number) type to another: do not do this automatically.
    // but require an explicit cast operator.  This makes it easier to write code.
    // or should it be automatic?  keep/remove explicit?
    // TODO: CHECK AVX CONVERSIONS

    template <typename S,
              std::enable_if_t<std::is_convertible<T,S>::value, int> = 0 >
    operator Matrix<n,m,S>() {
      Matrix<n,m,S> res;
      for (int i=0; i<n*m; i++) res.c[i] = static_cast<S>(c[i]);
      return res;
    }

<<<<<<< HEAD
#include "general_matrix.h"

/// A square matrix. Specializes the general matrix type
/// and implements some members as special cases.
template <int n, typename T>
struct squarematrix {
  using base_type = typename base_type_struct<T>::type;
  T c[n][n];

  squarematrix() = default;
=======
>>>>>>> d400b8d1

    // unary -
    inline Matrix<n,m,T> operator-() const { 
      Matrix<n,m,T> res;
      for (int i=0; i<n*m; i++) res.c[i] = -c[i];
      return res;
    }

    // Assign from "scalar" for square matrix
    template <typename S, std::enable_if_t<is_assignable<T&,S>::value, int> = 0 >
    #pragma hila loop_function
    inline Matrix<n,m,T> & operator= (const S rhs) {
      static_assert( n==m, "rows != columns : assigning a scalar only possible for a square Matrix");
      for (int i=0; i<n; i++) for (int j=0; j<n; j++) {
        if (i==j) e(i,j) = static_cast<T>(rhs);
        else e(i,j) = static_cast<T>(0);
      }
      return *this;
    }

    //copy constructor from scalar
    template <typename S, std::enable_if_t<is_assignable<T&,S>::value, int> = 0 >
    #pragma hila loop_function
    Matrix(const S rhs) {
      static_assert(n==m, "rows != columns : scalar assignment possible for square matrices only!");
      for (int i=0; i<n; i++) for (int j=0; j<n; j++) {
        if (i==j) e(i,j) = static_cast<T>(rhs);
        else e(i,j) = static_cast<T>(0);
      }
    }

    // assign and construct from zero
    #pragma hila loop_function
    inline Matrix(const Zero z) {
      for (int i=0; i<n*m; i++) c[i] = static_cast<T>(0);
    }

    #pragma hila loop_function
    inline Matrix<n,m,T> & operator= (const Zero z) {
      for (int i=0; i<n*m; i++) c[i] = static_cast<T>(0);
      return *this;
    }


    // +=, -= operators for Matrix and scalar
    #pragma hila loop_function
    Matrix<n,m,T> & operator+=(const Matrix<n,m,T> & rhs){
      for (int i=0; i < n*m; i++) {
        c[i] += rhs.c[i];
      }
      return *this;
    }

    #pragma hila loop_function
    Matrix<n,m,T> & operator-=(const Matrix<n,m,T> & rhs){
      for (int i=0; i < n*m; i++) {
        c[i] -= rhs.c[i];
      }
      return *this;
    }

    #pragma hila loop_function
    template <typename S,
              std::enable_if_t<std::is_convertible<type_plus<T,S>,T>::value, int> = 0 >
    Matrix<n,m,T> & operator+=(const S rhs){
      static_assert(n==m, "rows != columns : scalar addition possible for square matrices only!");
      for (int i=0; i < n; i++) {
        e(i,i) += static_cast<T>(rhs);
      }
      return *this;
    }

    #pragma hila loop_function
    template <typename S,
              std::enable_if_t<std::is_convertible<type_minus<T,S>,T>::value, int> = 0 >
    Matrix<n,m,T> & operator-=(const S rhs){
      static_assert(n==m, "rows != columns : scalar subtraction possible for square matrices only!");
      for (int i=0; i < n; i++) {
        e(i,i) -= static_cast<T>(rhs);
      }
      return *this;
    }

    // *= operator
    #pragma hila loop_function
    template <int p>
    Matrix<n,m,T> & operator*=(const Matrix<m,p,T> & rhs){
      static_assert(m==p, "can't assign result of *= to lhs Matrix, because doing so would change it's dimensions");
      *this = *this * rhs;
      return *this;
    }

    // *= for scalar
    #pragma hila loop_function
    template <typename S,
              std::enable_if_t<std::is_convertible<type_mul<T,S>,T>::value, int> = 0 >
    Matrix<n,m,T> & operator*=(const S rhs) {
      for (int i=0; i<n*m; i++) {
        c[i] *= rhs;
      }
      return *this;
    }

    // and operator /= for a scalar rhs
    #pragma hila loop_function
    template <typename S,
              std::enable_if_t<std::is_convertible<type_div<T,S>,T>::value, int> = 0 >
    Matrix<n,m,T> & operator/=(const S rhs) {
      for (int i=0; i<n*m; i++) {
        c[i] /= rhs;
      }
      return *this;
    }

    //numpy style matrix fill
    template <typename S, std::enable_if_t<is_assignable<T&,S>::value, int> = 0 >
    #pragma hila loop_function
    Matrix<n,m,T> & fill(const S rhs) {
      T t = static_cast<T>(rhs);
      for (int i=0; i<n*m; i++) c[i] = t;
      return *this;
    }

    //return copy of transpose of this matrix
    #pragma hila loop_function
    inline Matrix<m,n,T> transpose() const { 
      Matrix<m,n,T> res;
      for (int i=0; i<m; i++) for (int j=0; j<n; j++) {
        res.e(i,j) = e(j,i);
      }
      return res;
    }

    // and complex conjugate
    #pragma hila loop_function
    inline Matrix<n,m,T> conj() const { 
      Matrix<n,m,T> res;
      for (int i=0; i<n*m; i++) {
        res.c[i] = ::conj(c[i]);
      }
      return res;
    }
        
    //return copy of adjoint/dagger of this Matrix
    #pragma hila loop_function
    inline Matrix<m,n,T> adjoint() const { 
      Matrix<m,n,T> res;
      for (int i=0; i<m; i++) for (int j=0; j<n; j++) {
        res.e(i,j) = ::conj(e(j,i));
      }
      return res;
    }
    #pragma hila loop_function
    inline Matrix<m,n,T> dagger() const { return adjoint(); }

    // and real and imag -methods
    #pragma hila loop_function
    inline Matrix<m,n,number_type<T>> real() const { 
      Matrix<m,n,number_type<T>> res;
      for (int i=0; i<m*n; i++) {
        res.c[i] = real(c[i]);
      }
      return res;
    }

    #pragma hila loop_function
    inline Matrix<m,n,number_type<T>> imag() const { 
      Matrix<m,n,number_type<T>> res;
      for (int i=0; i<m*n; i++) {
        res.c[i] = imag(c[i]);
      }
      return res;
    }


    #pragma hila loop_function
    T trace() const {
      static_assert(n==m, "trace not defined for non square matrices!");
      T result = 9;
      for (int i=0; i < n; i++){
        result += e(i,i);
      }
      return result;
    }

    number_type<T> norm_sq() const {
      number_type<T> result = 0;
      for (int i=0; i<n*m; i++) {
        result += norm_squared(c[i]);
      }
      return result;
    }

    // dot product - vector . vector
    #pragma hila loop_function
    template <int p, std::enable_if_t<(p==1 && m==1),int> = 0>
    inline T dot(const Matrix<n,p,T> &rhs) const {
      T r = 0;
      for (int i=0; i<n; i++) {
        r += ::conj(c[i]) * rhs.c[i];
      }
      return r;
    }

    // dot with matrix - matrix
    #pragma hila loop_function
    template <int p,
              std::enable_if_t<(p>1 || m>1),int> = 0>
    inline Matrix<m,p,T> dot(const Matrix<n,p,T> & rhs) const {
      Matrix<m,p,T> res;
      for (int i=0; i<m; i++) for (int j=0; j<p; j++) {
        res.e(i,j) = 0;
        for (int k=0; k<n; j++) res.e(i,j) += ::conj(e(k,i))*rhs.e(k,j);
      }
    }

    // element-by-element multiply and divide
    #pragma hila loop_function
    Matrix<n,m,T> element_mul(const Matrix<n,m,T> & rhs) const {
      Matrix<n,m,T> res;
      for (int i=0; i<n*m; i++) res.c[i] = c[i] * rhs.c[i];
      return res;
    }

    #pragma hila loop_function
    Matrix<n,m,T> element_div(const Matrix<n,m,T> & rhs) const {
      Matrix<n,m,T> res;
      for (int i=0; i<n*m; i++) res.c[i] = c[i] / rhs.c[i];
      return res;
    }
  
 


    #pragma hila loop_function
    Matrix<n, m, T> & random() {
      for (int i=0; i<n*m; i++) {
        ::random(c[i]);
      }
      return *this;
    }

    #pragma hila loop_function
    inline Matrix<n, m, T> & gaussian(){ 
      for (int i = 0; i < n*m; i++) {
        ::gaussian_random(c[i]);
      }
      return *this;
    }


    std::string str() const {
      std::stringstream text;
      for (int i=0; i<n; i++){
        for (int j=0; j<m; j++) {
          text << e(i,j) << " ";
        }
        text << '\n';
      }
      return text.str();
    }
};


// do transpose and adjoint functions here
template <const int n, const int m, typename T>
#pragma hila loop_function
inline Matrix<n,m,T> transpose(const Matrix<m,n,T> & arg) {
  return arg.transpose();
}
// conjugate
template <const int n, const int m, typename T>
#pragma hila loop_function
inline Matrix<n,m,T> conj(const Matrix<n,m,T> & arg) {
  return arg.conj();
}
// and adjoint function
template <const int n, const int m, typename T>
#pragma hila loop_function
inline Matrix<n,m,T> adjoint(const Matrix<m,n,T> & arg) {
  return arg.adjoint();
}
template <const int n, const int m, typename T>
#pragma hila loop_function
inline Matrix<n,m,T> dagger(const Matrix<m,n,T> & arg) {
  return arg.adjoint();
}
template <const int n, const int m, typename T>
#pragma hila loop_function
inline T trace(const Matrix<n,m,T> & arg) {
  return arg.trace();
}
template <const int n, const int m, typename T>
#pragma hila loop_function
inline Matrix<n,m,number_type<T>> real(const Matrix<n,m,T> & arg) {
  return arg.real();
}
template <const int n, const int m, typename T>
#pragma hila loop_function
inline Matrix<n,m,number_type<T>> imag(const Matrix<n,m,T> & arg) {
  return arg.imag();
}




//templates needed for naive calculation of determinants

template<int n, int m, typename T>
#pragma hila loop_function
Matrix<n - 1, m - 1, T> Minor(const Matrix<n, m, T> & bigger, int i, int j){
  Matrix<n - 1, m - 1, T> result;
  int ri = 0, bi = 0;
  for (int p = 0; p < n; p++) for (int l = 0; l < m; l++, bi++){
    if (p != i && l != j) {
      result.c[ri] = bigger.c[bi];
      ri++;
    }
  }
  return result;
}

//determinant -> use LU factorization later
template<int n, int m, typename T>
#pragma hila loop_function
T det(const Matrix<n, m, T> & mat){
  static_assert(n==m, "determinants defined only for square matrices");
  T result = 0;
  number_type<T> parity = 1, opposite = -1;
  for (int i = 0; i < n; i++){
    Matrix<n - 1, m - 1, T> minor = Minor(mat, 0, i);
    result += parity*det(minor)*mat.e(0,i);
    parity *= opposite;
  }
  return result;
}

// and 2x2 and 1x1 matrix dets, too...
template<typename T>
#pragma hila loop_function
T det(const Matrix<2,2,T> & mat){
  return mat.e(0,0)*mat.e(1,1) - mat.e(1,0)*mat.e(0,1);
}

template<typename T>
#pragma hila loop_function
T det(const Matrix<1,1,T> & mat) {
  return mat.e(0,0);
}


//Now matrix additions: matrix + matrix

#pragma hila loop_function
template <int n, int m, typename T>
inline Matrix<n,m,T> operator+(Matrix<n,m,T> a, const Matrix<n,m,T> & b){
  a += b;
  return a;
}

#pragma hila loop_function
template <int n, int m, typename T>
inline Matrix<n,m,T> operator-(Matrix<n,m,T> a, const Matrix<n,m,T> & b){
  a -= b;
  return a;
}

// Matrix + scalar
#pragma hila loop_function
template <int n, int m, typename T, typename S,
          std::enable_if_t<std::is_convertible<type_plus<T,S>,T>::value, int> = 0 >
inline Matrix<n,m,T> operator+(Matrix<n,m,T> a, const S b){
  a += b;
  return a;
}

// scalar + matrix
#pragma hila loop_function
template <int n, int m, typename T, typename S,
          std::enable_if_t<std::is_convertible<type_plus<T,S>,T>::value, int> = 0 >
inline Matrix<n,m,T> operator+(const S b, Matrix<n,m,T> a){
  a += b;
  return a;
}

// matrix - scalar
#pragma hila loop_function
template <int n, int m, typename T, typename S,
          std::enable_if_t<std::is_convertible<type_minus<T,S>,T>::value, int> = 0 >
Matrix<n,m,T> operator-(Matrix<n,m,T> a, const S b){
  a -= b;
  return a;
}

// scalar - matrix
#pragma hila loop_function
template <int n, int m, typename T, typename S,
          std::enable_if_t<std::is_convertible<type_minus<S,T>,T>::value, int> = 0 >
inline Matrix<n,m,T> operator-(const S b, Matrix<n,m,T> a){
  static_assert(n==m, "rows != columns : scalar subtraction possible for square matrices only!");
  for (int i=0; i<n; i++) a.e(i,i) = static_cast<T>(b) - a.e(i,i);
  return a;
}

////////////////////////////////////////
/// matrix * matrix is the most important bit

template <int n, int m, int p, typename T>
#pragma hila loop_function
inline Matrix<n,p,T> operator*(const Matrix<n,m,T> & A, const Matrix<m,p,T> & B) {
  Matrix<n,p,T> res;

  if constexpr (n > 1 && p > 1) {
    // normal matrix*matrix
    for (int i=0; i<n; i++) for (int j=0; j<p; j++) {
      res.e(i,j) = 0;
      for (int k=0; k<m; k++) {
        res.e(i,j) += A.e(i,k)*B.e(k,j);
      }
    }
  } else if constexpr ( p == 1 ) {
    // matrix * vector
    for (int i=0; i<n; i++) {
      res.e(i) = 0;
      for (int k=0; k<m; k++) {
        res.e(i) += A.e(i,k)*B.e(k);
      }
    }
  } else if constexpr ( n == 1 ) {
    // horiz. vector * matrix
    for (int j=0; j<p; j++) {
      res.e(j) = 0;
      for (int k=0; k<m; k++) {
        res.e(j) += A.e(k)*B.e(k,j);
      }
    }
  }
  return res;
}

// and treat separately horiz. vector * vector
template <int m, typename T>
#pragma hila loop_function
T operator*(const Matrix<1,m,T> & A, const Matrix<m,1,T> & B) {
  T res = 0;
  for (int i=0; i<m; i++) {
    res += A.e(i)*B.e(i);
  }
  return res;
}


// matrix * scalar
template <int n, int m, typename T, typename S,
          std::enable_if_t<std::is_convertible<type_mul<T,S>,T>::value, int> = 0 >
Matrix<n,m,T> operator*(Matrix<n,m,T> mat, const S rhs) {
  mat *= rhs;
  return mat;
}

// scalar * matrix
template <int n, int m, typename T, typename S,
          std::enable_if_t<std::is_convertible<type_mul<S,T>,T>::value, int> = 0 >
Matrix<n,m,T> operator*(const S rhs, Matrix<n,m,T> mat) {
  mat *= rhs;         // assume commutativity, should be ok
  return mat;
}

// matrix / scalar
template <int n, int m, typename T, typename S,
          std::enable_if_t<std::is_convertible<type_div<T,S>,T>::value, int> = 0 >
Matrix<n,m,T> operator/(Matrix<n,m,T> mat, const S rhs) {
  mat /= rhs;
  return mat;
}


template <int n, int m, typename T>
std::ostream& operator<<(std::ostream &strm, const Matrix<n,m,T> &A) {
  if constexpr (n == 1 || m == 1) {
    // print a vector, horizontally
    strm << '[';
    for (int i=0; i<n*m; i++) strm << ' ' << A.e(i);
    strm << " ]";
    if (n > 1) strm << "^T";
  } else {
    // now a matrix - split the matrix on lines.  
    // do it so that columns are equal width...
    std::vector<std::string> lines,columns;
    lines.resize(n); 
    columns.resize(n);

    for (int i=0; i<n; i++) lines[i] = "[ ";
    for (int j=0; j<m; j++) {
      int size = 0;
      for (int i=0; i<n; i++) {
        std::stringstream item;
        item << A.e(i,j);
        columns[i] = item.str();
        if (columns[i].size() > size) size = columns[i].size();
      }
      for (int i=0; i<n; i++) {
        lines[i].append(size-columns[i].size(),' ');
        lines[i].append(columns[i]);
        lines[i].append(1,' ');
      }
    }
    for (int i=0; i<n; i++) {
      strm << lines[i] << "]\n";
    }
  }
  return strm;
}


template<int n, int m, typename T>
inline number_type<T> norm_squared(const Matrix<n,m,T> & rhs){
  return rhs.norm_sq();
}

template<int n, int m, typename T>
inline void random(Matrix<n,m,T> & mat) {
  mat.random();
}

template<int n, int m, typename T>
inline void gaussian_random(Matrix<n,m,T> & mat) {
  mat.gaussian();
}


// find determinant using LU decomposition. Algorithm: numerical Recipes, 2nd ed. p. 47 ff
template <int n, typename T, typename radix=number_type<T>,
          std::enable_if_t<is_arithmetic<radix>::value, int> = 0,
          std::enable_if_t<std::is_same<T,cmplx<radix>>::value, int> = 0 >
cmplx<radix> det_lu( const Matrix<n,n,T> & mat) {

  int i, imax, j, k;
  radix big, d, temp, dum;
  cmplx<radix> cdum, csum, ctmp1;
  radix vv[n];
  cmplx<radix> a[n][n];
  cmplx<radix> one;

  one = cmplx<radix>(1,0);
  d = 1;
  imax = -1;

  for (i=0; i<n; i++) for(j=0; j<n; j++) a[i][j] = mat.e(i,j);
  for (i=0; i<n; i++) {
    big = 0;
    for(j=0; j<n; j++) {
      if ((temp = a[i][j].abs()) > big)
        big = temp;
    }
    assert(big != 0.0 && "Determinant does not exist\n");
    vv[i] = 1.0/big;
  }

  for (j=0; j<n; j++) {
    for (i=0; i<j; i++) {
      csum = a[i][j];
      for (k=0; k<i; k++) {
        csum -= a[i][k]*a[k][j];
      }
      a[i][j] = csum;
    }

    big = 0;
    for (i=j; i<n; i++) {
      csum = a[i][j];
      for (k=0; k<j; k++) {
          csum -= a[i][k]*a[k][j];
      }
      a[i][j] = csum;
      if ((dum = vv[i]*csum.abs()) >= big) {
          big = dum;
          imax = i;
      }
    }

    if (j != imax) {
      for (k=0; k<n; k++) {
        cdum = a[imax][k];
        a[imax][k] = a[j][k];
        a[j][k] = cdum;
      }
      d = -d;
      vv[imax] = vv[j];
    }

    if (a[j][j].abs() == static_cast<radix>(0.0))
      a[j][j] = cmplx<radix>(1e-20,0);

    if (j != n-1) {
      cdum = one/a[j][j];
      for (i=j+1; i<n; i++) {
        a[i][j] = a[i][j]*cdum;
      }
    }
  }

  csum = cmplx<radix>(d,0.0);
  for (j=0; j<n; j++) {
    csum = csum*a[j][j];
  }

  return (csum);
}


template <int n, typename T, std::enable_if_t<is_arithmetic<T>::value, int> = 0>
T det_lu(const Matrix<n,n,T> & mat) {
  int i, imax, j, k;
  T big, d, temp, dum;
  T cdum, csum, ctmp1;
  T vv[n];
  T a[n][n];
  d=1;
  imax = -1;

  for (i=0; i<n; i++) for(j=0; j<n; j++) a[i][j] = mat.e(i,j);
  for (i=0; i<n; i++) {
    big = 0;
    for(j=0; j<n; j++) {
      if ((temp = a[i][j]) > big)
        big = temp;
    }
    assert(big != 0.0 && "Determinant does not exist\n");
    vv[i] = 1.0/big;
  }

  for (j=0; j<n; j++) {
    for (i=0; i<j; i++) {
      csum = a[i][j];
      for (k=0; k<i; k++) {
        csum -= a[i][k]*a[k][j];
      }
      a[i][j] = csum;
    }

    big = 0;
    for (i=j; i<n; i++) {
      csum = a[i][j];
      for (k=0; k<j; k++) {
          csum -= a[i][k]*a[k][j];
      }
      a[i][j] = csum;
      if ((dum = vv[i]*csum) >= big) {
          big = dum;
          imax = i;
      }
    }

    if (j != imax) {
      for (k=0; k<n; k++) {
        cdum = a[imax][k];
        a[imax][k] = a[j][k];
        a[j][k] = cdum;
      }
      d = -d;
      vv[imax] = vv[j];
    }

    if (a[j][j] == static_cast<T>(0.0))
      a[j][j] = 1e-20;

    if (j != n-1) {
      cdum = 1.0/a[j][j];
      for (i=j+1; i<n; i++) {
        a[i][j] = a[i][j]*cdum;
      }
    }
  }

  csum = d;
  for (j=0; j<n; j++) {
    csum = csum*a[j][j];
  }

  return (csum);
}

///////////////////////////////////////////////////////////////
/// Finally, define Vector, HorizontalVector and SquareMatrix
///////////////////////////////////////////////////////////////

template <int n,typename T>
using Vector = Matrix<n,1,T>;

template <int n,typename T>
using HorizontalVector = Matrix<1,n,T>;

template <int n,typename T>
using SquareMatrix = Matrix<n,n,T>;








#endif<|MERGE_RESOLUTION|>--- conflicted
+++ resolved
@@ -15,9 +15,8 @@
 
 
 ////////////////////////////////////////////////////////////////
-/// finally, the main nxm matrix type template
+/// The main nxm matrix type template
 ////////////////////////////////////////////////////////////////
-
 template <const int n, const int m, typename T>
 class Matrix {
   public:
@@ -65,20 +64,6 @@
       for (int i=0; i<n*m; i++) res.c[i] = static_cast<S>(c[i]);
       return res;
     }
-
-<<<<<<< HEAD
-#include "general_matrix.h"
-
-/// A square matrix. Specializes the general matrix type
-/// and implements some members as special cases.
-template <int n, typename T>
-struct squarematrix {
-  using base_type = typename base_type_struct<T>::type;
-  T c[n][n];
-
-  squarematrix() = default;
-=======
->>>>>>> d400b8d1
 
     // unary -
     inline Matrix<n,m,T> operator-() const { 
@@ -763,15 +748,20 @@
 }
 
 ///////////////////////////////////////////////////////////////
-/// Finally, define Vector, HorizontalVector and SquareMatrix
+/// Define Vector as a special case of Matrix
 ///////////////////////////////////////////////////////////////
-
 template <int n,typename T>
 using Vector = Matrix<n,1,T>;
 
+///////////////////////////////////////////////////////////////
+/// Define HorizontalVector as a special case of Matrix
+///////////////////////////////////////////////////////////////
 template <int n,typename T>
 using HorizontalVector = Matrix<1,n,T>;
 
+///////////////////////////////////////////////////////////////
+/// Define SquareMatrix as a special case of Matrix
+///////////////////////////////////////////////////////////////
 template <int n,typename T>
 using SquareMatrix = Matrix<n,n,T>;
 
